from __future__ import annotations

import json
import os
import shutil
import subprocess
import threading
import time
from collections import Counter, defaultdict
from datetime import datetime, timezone
from pathlib import Path
from typing import Any, Mapping, cast
from urllib.parse import urlparse

from flask import (
    Blueprint,
    current_app,
    flash,
    g,
    jsonify,
    redirect,
    render_template,
    request,
    send_file,
    url_for,
)
from flask_login import current_user, login_required  # type: ignore
from markupsafe import Markup, escape
from sqlalchemy import or_
from sqlalchemy.exc import IntegrityError
from sqlalchemy.orm import selectinload

from ..constants import DEFAULT_TENANT_COLOR, sanitize_tenant_color
from ..extensions import db
from ..forms.admin import (
    AIToolUpdateForm,
    APIKeyCreateForm,
    APIKeyRevokeForm,
    BackupCreateForm,
    BackupDeleteForm,
    BackupRestoreForm,
    CreateUserForm,
    IssueDashboardCreateForm,
    LinuxUserMappingForm,
    MigrationRunForm,
    PermissionsCheckForm,
    PermissionsFixForm,
    ProjectBranchForm,
    ProjectDeleteForm,
    ProjectForm,
    ProjectGitRefreshForm,
    ProjectIntegrationDeleteForm,
    ProjectIntegrationForm,
    ProjectIntegrationUpdateForm,
    ProjectIssueSyncForm,
    QuickBranchSwitchForm,
    SSHKeyDeleteForm,
    SSHKeyForm,
    TenantAppearanceForm,
    TenantDeleteForm,
    TenantForm,
    TenantIntegrationDeleteForm,
    TenantIntegrationForm,
    TenantIntegrationUpdateForm,
    TmuxResyncForm,
    UpdateApplicationForm,
    UserCredentialCreateForm,
    UserCredentialDeleteForm,
    UserDeleteForm,
    UserIdentityMapDeleteForm,
    UserIdentityMapForm,
    UserResetPasswordForm,
    UserToggleAdminForm,
    UserUpdateForm,
)
from ..models import (
    APIKey,
    ExternalIssue,
    Project,
    ProjectIntegration,
    SSHKey,
    Tenant,
    TenantIntegration,
    User,
    UserIdentityMap,
)
from ..security import hash_password
from ..services.agent_context import (
    MISSING_ISSUE_DETAILS_MESSAGE,
    extract_issue_description,
)
from ..services.ai_cli_update_service import (
    CLICommandError,
    run_ai_tool_update,
)
from ..services.backup_service import (
    BackupError,
    create_backup,
    get_backup,
    list_backups,
    restore_backup,
)
from ..services.branch_state import (
    BranchSwitchError,
    configure_branch_form,
    current_repo_branch,
    remember_branch,
    switch_repo_branch,
)
from ..services.git_service import (
    checkout_or_create_branch,
    delete_project_branch,
    ensure_repo_checkout,
    get_repo_status,
    list_project_branches,
    merge_branch,
    run_git_action,
)
from ..services.issues import (
    CREATE_PROVIDER_REGISTRY,
    ISSUE_STATUS_MAX_LENGTH,
    create_issue_for_project_integration,
    IssueSyncError,
    IssueUpdateError,
    sync_project_integration,
    sync_tenant_integrations,
    test_integration_connection,
)
from ..services.issues import (
    update_issue_status as update_issue_status_service,
)
from ..services.issues.utils import normalize_issue_status
from ..services.key_service import (
    compute_fingerprint,
    format_private_key_path,
    resolve_private_key_path,
)
from ..services.log_service import LogReadError, read_log_tail
from ..services.migration_service import MigrationError, run_db_upgrade
from ..services.permissions_service import (
    PermissionsError,
    check_permissions,
    fix_permissions,
)
from ..services.tmux_metadata import get_tmux_ssh_keys, get_tmux_tool, prune_tmux_tools
from ..services.tmux_service import (
    TmuxServiceError,
    list_windows_for_aliases,
    session_name_for_user,
    sync_project_windows,
)
from ..services.update_service import UpdateError, run_update_script
from ..services.workspace_service import get_workspace_path

ChoiceItem = tuple[Any, str] | tuple[Any, str, dict[str, Any]]
ChoiceList = list[ChoiceItem]

admin_bp = Blueprint("admin", __name__, template_folder="../templates/admin")


def admin_required(func):
    from functools import wraps

    @wraps(func)
    def wrapper(*args, **kwargs):
        if not current_user.is_authenticated or not current_user.is_admin:
            flash("Administrator access required.", "danger")
            return redirect(url_for("auth.login"))
        return func(*args, **kwargs)

    return login_required(wrapper)


def _custom_field_input_name(field_key: str) -> str:
    safe = "".join(
        ch if ch.isalnum() or ch in {"_", "-", "."} else "_"
        for ch in field_key
    )
    return f"custom_field__{safe}"


def _normalize_custom_fields(config: dict[str, Any] | None) -> list[dict[str, Any]]:
    entries: list[dict[str, Any]] = []
    if not config:
        return entries
    raw_fields = config.get("custom_fields")
    if not isinstance(raw_fields, list):
        return entries
    for raw in raw_fields:
        if not isinstance(raw, dict):
            continue
        key = str(raw.get("key") or raw.get("id") or "").strip()
        if not key:
            continue
        label = str(raw.get("label") or key)
        field_type = str(raw.get("type") or "text").lower()
        if field_type not in {"text", "number", "select"}:
            field_type = "text"
        normalized_options: list[dict[str, str]] = []
        options = raw.get("options")
        if isinstance(options, list):
            for option in options:
                if isinstance(option, dict):
                    value = option.get("value")
                    label_text = option.get("label") or value
                else:
                    value = option
                    label_text = option
                if value is None:
                    continue
                normalized_options.append(
                    {"value": str(value), "label": str(label_text)}
                )
        entries.append(
            {
                "key": key,
                "label": label,
                "type": field_type,
                "required": bool(raw.get("required")),
                "description": raw.get("description"),
                "options": normalized_options,
                "input_name": _custom_field_input_name(key),
            }
        )
    return entries


def _build_issue_creation_targets() -> tuple[
    dict[int, ProjectIntegration], list[tuple[int, str]], list[dict[str, Any]]
]:
    query = (
        ProjectIntegration.query.options(
            selectinload(ProjectIntegration.project).selectinload(Project.tenant),
            selectinload(ProjectIntegration.integration),
        )
        .join(ProjectIntegration.integration)
        .filter(TenantIntegration.enabled.is_(True))
    )
    link_by_id: dict[int, ProjectIntegration] = {}
    choices: list[tuple[int, str]] = []
    metadata: list[dict[str, Any]] = []
    for link in query.all():
        integration = link.integration
        project = link.project
        if integration is None or project is None:
            continue
        provider_key = (integration.provider or "").lower()
        if provider_key not in CREATE_PROVIDER_REGISTRY:
            continue
        tenant = project.tenant
        tenant_label = tenant.name if tenant else "Unknown tenant"
        provider_label = integration.name or integration.provider or "Integration"
        display_label = f"{tenant_label} → {project.name} ({provider_label})"
        link_by_id[link.id] = link
        choices.append((link.id, display_label))
        config = link.config or {}
        custom_fields = _normalize_custom_fields(config)
        metadata.append(
            {
                "id": link.id,
                "provider": provider_key,
                "provider_label": provider_label,
                "project_name": project.name,
                "tenant_name": tenant_label,
                "issue_type_default": config.get("issue_type"),
                "custom_fields": custom_fields,
                "supports": {
                    "milestone": provider_key in {"github", "gitlab"},
                    "priority": provider_key == "jira",
                    "issue_type": provider_key == "jira",
                    "custom_fields": bool(custom_fields),
                },
            }
        )
    choices.sort(key=lambda entry: entry[1].lower())
    metadata.sort(key=lambda entry: entry["project_name"].lower())
    return link_by_id, choices, metadata


def _build_assignee_choices() -> tuple[
    list[tuple[int, str]], dict[int, UserIdentityMap], dict[int, dict[str, bool]]
]:
    users = User.query.order_by(User.name).all()
    user_ids = [user.id for user in users]
    identity_map: dict[int, UserIdentityMap] = {}
    if user_ids:
        for entry in UserIdentityMap.query.filter(
            UserIdentityMap.user_id.in_(user_ids)
        ).all():
            identity_map[entry.user_id] = entry
    choices: list[tuple[int, str]] = [(0, "— No Assignee —")]
    capability: dict[int, dict[str, bool]] = {}
    for user in users:
        label = f"{user.name} ({user.email})"
        choices.append((user.id, label))
        identity = identity_map.get(user.id)
        capability[user.id] = {
            "github": bool(identity and identity.github_username),
            "gitlab": bool(identity and identity.gitlab_username),
            "jira": bool(identity and identity.jira_account_id),
        }
    return choices, identity_map, capability


def _extract_custom_field_values(
    field_defs: list[dict[str, Any]], form_data: Mapping[str, Any]
) -> tuple[dict[str, Any], dict[str, str]]:
    values: dict[str, Any] = {}
    errors: dict[str, str] = {}
    for field in field_defs:
        input_name = field.get("input_name")
        key = field.get("key")
        if not input_name or not key:
            continue
        raw_value = form_data.get(input_name, "")
        text_value = str(raw_value).strip()
        if not text_value:
            if field.get("required"):
                errors[input_name] = "This field is required."
            continue
        field_type = field.get("type", "text")
        if field_type == "number":
            try:
                if "." in text_value:
                    processed: Any = float(text_value)
                else:
                    processed = int(text_value)
            except ValueError:
                errors[input_name] = "Enter a valid number."
                continue
            values[key] = processed
        elif field_type == "select":
            options = field.get("options") or []
            allowed = {option.get("value") for option in options if option.get("value")}
            if text_value not in allowed:
                errors[input_name] = "Select a valid option."
                continue
            values[key] = text_value
        else:
            values[key] = text_value
    return values, errors


def _private_key_dir() -> Path:
    path = Path(current_app.instance_path) / "keys"
    path.mkdir(parents=True, exist_ok=True)
    return path


def _truncate_output(text: str, limit: int = 4000) -> str:
    if len(text) <= limit:
        return text
    return text[:limit] + "\n… (truncated)"


def _issue_sort_key(issue: ExternalIssue):
    reference = issue.external_updated_at or issue.updated_at or issue.created_at
    if reference is None:
        reference = datetime.min.replace(tzinfo=timezone.utc)
    elif reference.tzinfo is None:
        reference = reference.replace(tzinfo=timezone.utc)
    return reference


def _format_issue_timestamp(value):
    if value is None:
        return None
    timestamp = value
    if timestamp.tzinfo is None:
        timestamp = timestamp.replace(tzinfo=timezone.utc)
    return timestamp.astimezone().strftime("%b %d, %Y • %H:%M %Z")


ISSUE_SORT_COLUMNS = (
    {"key": "external_id", "label": "ID", "default_direction": "asc"},
    {"key": "title", "label": "Title", "default_direction": "asc"},
    {"key": "status", "label": "Status", "default_direction": "asc"},
    {"key": "provider", "label": "Provider", "default_direction": "asc"},
    {"key": "project", "label": "Project", "default_direction": "asc"},
    {"key": "tenant", "label": "Tenant", "default_direction": "asc"},
    {"key": "updated", "label": "Updated", "default_direction": "desc"},
    {"key": "assignee", "label": "Assignee", "default_direction": "asc"},
    {"key": "labels", "label": "Labels", "default_direction": "asc"},
)
ISSUE_SORT_DEFAULT_KEY = "updated"
ISSUE_SORT_META = {column["key"]: column for column in ISSUE_SORT_COLUMNS}


def _trigger_restart(restart_command: str | None) -> tuple[bool, str]:
    """
    Attempt to restart the application process.

    Returns a (success, message) tuple suitable for flashing in the UI.
    """
    if restart_command:
        try:
            subprocess.Popen(
                restart_command,
                shell=True,
                env=os.environ.copy(),
                stdout=subprocess.DEVNULL,
                stderr=subprocess.DEVNULL,
            )
        except OSError as exc:
            return False, f"Failed to execute restart command: {exc}"
        return True, f"Executed restart command: {restart_command}"

    shutdown_func = request.environ.get("werkzeug.server.shutdown")
    if shutdown_func:
        threading.Thread(target=shutdown_func, daemon=True).start()
        return True, "Werkzeug server shutting down to apply updates."

    def _delayed_exit():
        time.sleep(1.0)
        os._exit(3)

    threading.Thread(target=_delayed_exit, daemon=True).start()
    return True, "Application process will exit shortly to allow supervisor restart."


def _remove_private_key_file(ssh_key: SSHKey) -> None:
    if not ssh_key.private_key_path:
        return
    try:
        path_obj = resolve_private_key_path(ssh_key.private_key_path)
        if path_obj and path_obj.exists():
            path_obj.unlink()
    except OSError as exc:
        current_app.logger.warning(
            "Failed to remove private key file %s: %s", ssh_key.private_key_path, exc
        )
    ssh_key.private_key_path = None


def _store_private_key_file(ssh_key: SSHKey, private_key: str) -> None:
    sanitized = private_key.strip()
    if not sanitized:
        return
    destination_dir = _private_key_dir()
    filename = f"sshkey-{ssh_key.id}.pem"
    destination = destination_dir / filename

    existing_path = (
        resolve_private_key_path(ssh_key.private_key_path)
        if ssh_key.private_key_path
        else None
    )
    if existing_path and existing_path.exists() and existing_path != destination:
        try:
            existing_path.unlink()
        except OSError:
            current_app.logger.warning(
                "Unable to remove previous private key file %s", existing_path
            )

    if destination.exists():
        try:
            destination.unlink()
        except OSError:
            current_app.logger.warning(
                "Unable to remove existing private key file %s", destination
            )

    try:
        with destination.open("w", encoding="utf-8") as handle:
            handle.write(sanitized)
            if not sanitized.endswith("\n"):
                handle.write("\n")
        os.chmod(destination, 0o600)
    except OSError as exc:
        current_app.logger.error(
            "Failed to store private key for %s: %s", ssh_key.name, exc
        )
        raise

    ssh_key.private_key_path = format_private_key_path(destination)


def _coerce_timestamp(value: Any) -> datetime | None:
    if value is None:
        return None
    if isinstance(value, datetime):
        if value.tzinfo is None:
            return value.replace(tzinfo=timezone.utc)
        return value.astimezone(timezone.utc)
    if isinstance(value, str):
        try:
            normalized = value.replace("Z", "+00:00")
            parsed = datetime.fromisoformat(normalized)
            if parsed.tzinfo is None:
                return parsed.replace(tzinfo=timezone.utc)
            return parsed.astimezone(timezone.utc)
        except ValueError:
            return None
    return None


def _prepare_comment_entries(raw_comments: list[dict[str, Any]] | None):
    entries: list[dict[str, Any]] = []
    if not raw_comments:
        return entries
    for comment in raw_comments:
        if not isinstance(comment, dict):
            continue
        created_display = None
        created_value = _coerce_timestamp(comment.get("created_at"))
        if created_value:
            created_display = _format_issue_timestamp(created_value)
        entries.append(
            {
                "author": comment.get("author"),
                "body": comment.get("body") or "",
                "created_display": created_display,
                "url": comment.get("url"),
            }
        )
    return entries


def _current_tmux_session_name() -> str:
    user_obj = getattr(current_user, "model", None)
    if user_obj is None and getattr(current_user, "is_authenticated", False):
        user_obj = current_user
    return session_name_for_user(user_obj)


def _current_user_obj():
    """Get the current user object for workspace operations."""
    user_obj = getattr(current_user, "model", None)
    if user_obj is None and getattr(current_user, "is_authenticated", False):
        user_obj = current_user
    return user_obj


def _current_linux_username() -> str | None:
    """Get the Linux username for the current user."""
    from ..services.linux_users import resolve_linux_username

    user_obj = _current_user_obj()
    if user_obj is None:
        return None
    return resolve_linux_username(user_obj)


@admin_bp.route("/")
@admin_required
def dashboard():
    search_query = ""
    if request.is_json:
        payload = request.get_json(silent=True) or {}
        search_query = (payload.get("q") or "").strip()
    else:
        search_query = (request.args.get("q") or "").strip()
    like_pattern = f"%{search_query}%"
    search_lower = search_query.lower()

    def _contains_query(value: str | None) -> bool:
        if not search_lower:
            return False
        return search_lower in (value or "").lower()

    def _project_matches_query(project: Project, windows: list[dict[str, Any]]) -> bool:
        return any(
            _contains_query(field)
            for field in (
                project.name,
                project.description,
                project.repo_url,
                project.tenant.name if project.tenant else None,
            )
        ) or _tmux_windows_match(windows)

    def _tmux_windows_match(windows: list[dict[str, Any]]) -> bool:
        return any(
            _contains_query(item)
            for window in windows
            for item in (
                window.get("window"),
                window.get("session"),
                window.get("project_name"),
            )
        )

    tenant_query = Tenant.query
    if search_query:
        tenant_query = tenant_query.filter(
            or_(
                Tenant.name.ilike(like_pattern),
                Tenant.description.ilike(like_pattern),
            )
        )
    tenants = tenant_query.order_by(Tenant.name).all()

    tenant_filter_raw = (request.args.get("tenant") or "").strip()
    tenant_filter_active = bool(
        tenant_filter_raw and tenant_filter_raw.lower() != "all"
    )
    tenant_filter_label: str | None = None
    tenant_filter_id: int | None = None
    if tenant_filter_active:
        try:
            tenant_filter_id = int(tenant_filter_raw)
        except ValueError:
            tenant_filter_id = None
        if tenant_filter_id is not None:
            tenant_obj = Tenant.query.get(tenant_filter_id)
            if tenant_obj:
                tenant_filter_label = tenant_obj.name
        if tenant_filter_label is None:
            tenant_filter_label = "Selected tenant"

    update_form = UpdateApplicationForm()
    update_form.next.data = url_for("admin.dashboard")
    tmux_scope = (request.args.get("tmux_scope") or "mine").strip().lower()
    tmux_scope_show_all = tmux_scope == "all"
    tmux_scope_label = "All users" if tmux_scope_show_all else "My sessions"
    toggle_params = request.args.to_dict(flat=True)
    if tmux_scope_show_all:
        toggle_params.pop("tmux_scope", None)
        tmux_scope_toggle_label = "Show only my sessions"
    else:
        toggle_params["tmux_scope"] = "all"
        tmux_scope_toggle_label = "Show all users"
    tmux_scope_toggle_url = url_for("admin.dashboard", **toggle_params)
    search_endpoint_kwargs: dict[str, str] = {}
    if tmux_scope_show_all:
        search_endpoint_kwargs["tmux_scope"] = "all"
    dashboard_search_endpoint = url_for("admin.dashboard", **search_endpoint_kwargs)

    project_query = Project.query.options(
        selectinload(Project.tenant),
        selectinload(Project.issue_integrations).selectinload(
            ProjectIntegration.integration
        ),
        selectinload(Project.issue_integrations).selectinload(
            ProjectIntegration.issues
        ),
    )
    if tenant_filter_id is not None:
        project_query = project_query.filter(Project.tenant_id == tenant_filter_id)
    project_limit_default = current_app.config.get("DASHBOARD_PROJECT_LIMIT", 10)
    project_limit_search = current_app.config.get("DASHBOARD_SEARCH_PROJECT_LIMIT", 25)
    project_limit = project_limit_search if search_query else project_limit_default
    projects = (
        project_query.order_by(Project.created_at.desc()).limit(project_limit).all()
    )
    project_cards: list[dict[str, Any]] = []
    tracked_tmux_targets: set[str] = set()
    recent_tmux_windows: list[dict[str, Any]] = []
    recent_tmux_error: str | None = None
    window_project_map: dict[str, dict[str, Any]] = {}
    tmux_session_name = _current_tmux_session_name()
    linux_username = _current_linux_username()

    def _status_sort_key(item: tuple[str, str]) -> tuple[int, str]:
        key, label = item
        if key == "open":
            priority = 0
        elif key == "closed":
            priority = 1
        elif key == "__none__":
            priority = 2
        else:
            priority = 3
        return priority, label.lower()

    for project in projects:
        status = get_repo_status(project, user=_current_user_obj())
        last_activity = _coerce_timestamp(
            getattr(project, "updated_at", None)
        ) or _coerce_timestamp(getattr(project, "created_at", None))
        status_last_commit = _coerce_timestamp(status.get("last_commit_timestamp"))
        if status_last_commit and (
            last_activity is None or status_last_commit > last_activity
        ):
            last_activity = status_last_commit
        status_last_pull = _coerce_timestamp(status.get("last_pull"))
        if status_last_pull and (
            last_activity is None or status_last_pull > last_activity
        ):
            last_activity = status_last_pull

        issue_sync_form = ProjectIssueSyncForm()
        issue_sync_form.project_id.data = str(project.id)
        git_refresh_form = ProjectGitRefreshForm()
        git_refresh_form.project_id.data = str(project.id)
        tmux_windows: list[dict[str, Any]] = []
        tmux_error: str | None = None
        try:
            tenant = project.tenant
            tenant_name = tenant.name if tenant else "Unassigned"
            tenant_color = (
                tenant.color if tenant and tenant.color else DEFAULT_TENANT_COLOR
            )
            windows = list_windows_for_aliases(
                "",
                project_local_path=project.local_path,
                extra_aliases=(project.name, getattr(project, "slug", None)),
                session_name=tmux_session_name,
                include_all_sessions=tmux_scope_show_all,
            )
            windows = sorted(
                windows,
                key=lambda w: w.created or datetime.min.replace(tzinfo=timezone.utc),
                reverse=True,
            )
            for window in windows:
                window_name = (getattr(window, "window_name", "") or "").strip()
                if window_name.lower() == "zsh":
                    continue
                window_created = _coerce_timestamp(window.created)
                if window_created and (
                    last_activity is None or window_created > last_activity
                ):
                    last_activity = window_created
                tool_label = get_tmux_tool(window.target)

                # Check if pane is dead
                from ..services.tmux_service import is_pane_dead
                pane_is_dead = is_pane_dead(window.target, linux_username=linux_username)

                tmux_windows.append(
                    {
                        "session": window.session_name,
                        "window": window_name,
                        "target": window.target,
                        "panes": window.panes,
                        "created": window.created,
                        "created_display": (
                            window_created.astimezone().strftime("%b %d, %Y • %H:%M %Z")
                            if window_created
                            else None
                        ),
                        "project_id": project.id,
                        "project_name": project.name,
                        "tenant_name": tenant_name,
                        "tenant_color": tenant_color,
                        "tool": tool_label,
                        "ssh_keys": get_tmux_ssh_keys(window.target),
                        "pane_dead": pane_is_dead,
                    }
                )
                if window.target:
                    tracked_tmux_targets.add(window.target)

                workspace_path = get_workspace_path(project, _current_user_obj())
                window_project_map.setdefault(
                    window.target,
                    {
                        "project_id": project.id,
                        "project_name": project.name,
                        "tenant_name": tenant_name,
                        "tenant_color": tenant_color,
                        "workspace_path": str(workspace_path)
                        if workspace_path
                        else None,
                    },
                )
        except TmuxServiceError as exc:
            tmux_error = str(exc)

        integration_summaries: list[dict[str, Any]] = []
        aggregate_counts: Counter[str] = Counter()
        aggregate_labels: dict[str, str] = {}
        for link in project.issue_integrations:
            integration = link.integration
            provider_key = (
                (integration.provider or "unknown").lower()
                if integration and integration.provider
                else "unknown"
            )
            provider_display = {
                "gitlab": "GitLab",
                "github": "GitHub",
                "jira": "Jira",
            }.get(
                provider_key,
                (integration.provider or "Unknown").title()
                if integration
                else "Unknown",
            )
            base_url = integration.base_url if integration else None
            source_label = (
                base_url
                if base_url
                else (
                    f"Default {provider_display} host"
                    if provider_key not in {"", "unknown"}
                    else "Unknown source"
                )
            )
            status_counts: Counter[str] = Counter()
            status_labels: dict[str, str] = {}
            for issue in link.issues:
                status_key, status_label = normalize_issue_status(issue.status)
                status_counts[status_key] += 1
                status_labels.setdefault(status_key, status_label)
                aggregate_counts[status_key] += 1
                aggregate_labels.setdefault(status_key, status_label)
            total_issues = sum(status_counts.values())
            status_entries: list[dict[str, Any]] = []
            for key, label in sorted(status_labels.items(), key=_status_sort_key):
                count = status_counts.get(key, 0)
                if not count:
                    continue
                status_entries.append(
                    {
                        "key": key,
                        "label": label,
                        "count": count,
                    }
                )

            integration_last_synced = _coerce_timestamp(link.last_synced_at)
            if integration_last_synced and (
                last_activity is None or integration_last_synced > last_activity
            ):
                last_activity = integration_last_synced

            integration_summaries.append(
                {
                    "integration_name": integration.name
                    if integration
                    else "Unknown integration",
                    "provider_key": provider_key,
                    "provider_display": provider_display,
                    "project_identifier": link.external_identifier,
                    "enabled": integration.enabled if integration else False,
                    "status_entries": status_entries,
                    "total": total_issues,
                    "source_label": source_label,
                }
            )

        issue_summary_entries: list[dict[str, Any]] = []
        for key, label in sorted(aggregate_labels.items(), key=_status_sort_key):
            count = aggregate_counts.get(key, 0)
            if not count:
                continue
            issue_summary_entries.append(
                {
                    "key": key,
                    "label": label,
                    "count": count,
                }
            )

        matches_query = (
            _project_matches_query(project, tmux_windows) if search_query else True
        )
        if search_query and not matches_query:
            continue

        branch_form = ProjectBranchForm(formdata=None)
        branch_form.project_id.data = str(project.id)
        branch_form.branch_name.data = status.get("branch") or project.default_branch
        branch_form.base_branch.data = project.default_branch
        branch_form.merge_source.data = status.get("branch") or project.default_branch
        branch_form.merge_target.data = project.default_branch
        git_refresh_form.branch.data = status.get("branch") or project.default_branch
        try:
            branch_choices = list_project_branches(project)
        except RuntimeError as exc:
            current_app.logger.warning(
                "Failed to list branches for project %s: %s", project.name, exc
            )
            branch_choices = [project.default_branch] if project.default_branch else []

        project_cards.append(
            {
                "project": project,
                "status": status,
                "tmux_windows": tmux_windows,
                "tmux_error": tmux_error,
                "issue_integrations": integration_summaries,
                "issue_summary": {
                    "total": sum(aggregate_counts.values()),
                    "entries": issue_summary_entries,
                },
                "issue_sync_form": issue_sync_form,
                "git_refresh_form": git_refresh_form,
                "branch_form": branch_form,
                "branch_choices": branch_choices,
                "last_activity": last_activity
                or datetime.min.replace(tzinfo=timezone.utc),
            }
        )
    project_cards.sort(
        key=lambda card: card.get("last_activity")
        or datetime.min.replace(tzinfo=timezone.utc),
        reverse=True,
    )

    try:
        all_windows = list_windows_for_aliases(
            "",
            session_name=tmux_session_name,
            include_all_sessions=tmux_scope_show_all,
        )
        all_windows = sorted(
            all_windows,
            key=lambda window: window.created
            or datetime.min.replace(tzinfo=timezone.utc),
            reverse=True,
        )
        max_windows = current_app.config.get("TMUX_RECENT_WINDOW_LIMIT", 8)
        for window in all_windows[:max_windows]:
            window_name = (getattr(window, "window_name", "") or "").strip()
            if window_name.lower() == "zsh":
                continue
            created_display = (
                window.created.astimezone().strftime("%b %d, %Y • %H:%M %Z")
                if window.created
                else None
            )

            # Check if pane is dead
            from ..services.tmux_service import is_pane_dead
            pane_is_dead = is_pane_dead(window.target, linux_username=linux_username)

            recent_tmux_windows.append(
                {
                    "session": window.session_name,
                    "window": window_name,
                    "target": window.target,
                    "panes": window.panes,
                    "created": window.created,
                    "created_display": created_display,
                    "tool": get_tmux_tool(window.target),
                    "ssh_keys": get_tmux_ssh_keys(window.target),
                    "project": window_project_map.get(window.target),
                    "pane_dead": pane_is_dead,
                }
            )
            if window.target:
                tracked_tmux_targets.add(window.target)
    except TmuxServiceError as exc:
        recent_tmux_error = str(exc)

    if search_query:

        def _recent_tmux_matches(entry: dict[str, Any]) -> bool:
            project_info = entry.get("project") or {}
            return any(
                _contains_query(field)
                for field in (
                    entry.get("window"),
                    entry.get("session"),
                    project_info.get("project_name"),
                )
            )

        recent_tmux_windows = [
            entry for entry in recent_tmux_windows if _recent_tmux_matches(entry)
        ]

    pending_tasks = sum(p for p in [0])  # placeholder for task count
    prune_tmux_tools(tracked_tmux_targets)

    from ..models import PinnedIssue

    pinned_issues = (
        PinnedIssue.query.filter_by(user_id=_current_user_obj().id)
        .join(ExternalIssue)
        .join(ProjectIntegration)
        .options(
            selectinload(PinnedIssue.issue)
            .selectinload(ExternalIssue.project_integration)
            .selectinload(ProjectIntegration.project)
        )
        .order_by(PinnedIssue.pinned_at.desc())
        .limit(10)
        .all()
    )

    return render_template(
        "admin/dashboard.html",
        tenants=tenants,
        projects=projects,
        project_cards=project_cards,
        pending_tasks=pending_tasks,
        recent_tmux_windows=recent_tmux_windows,
        recent_tmux_error=recent_tmux_error,
        update_form=update_form,
        dashboard_query=search_query,
        tmux_scope_show_all=tmux_scope_show_all,
        tmux_scope_label=tmux_scope_label,
        tmux_scope_toggle_url=tmux_scope_toggle_url,
        tmux_scope_toggle_label=tmux_scope_toggle_label,
        dashboard_search_endpoint=dashboard_search_endpoint,
        tenant_filter_active=tenant_filter_active,
        tenant_filter_label=tenant_filter_label,
        tenant_filter_value=tenant_filter_raw,
        pinned_issues=pinned_issues,
    )


def _build_ai_tool_cards() -> list[dict[str, Any]]:
    config = current_app.config
    manage_url = url_for("admin.manage_settings")

    def _make_action(source: str, *, label: str, helper: str, command: str | None):
        command_text = (command or "").strip()
        if not command_text:
            return None
        form = AIToolUpdateForm(formdata=None)
        form.next.data = manage_url
        form.source.data = source
        return {
            "source": source,
            "label": label,
            "helper": helper,
            "command": command_text,
            "form": form,
        }

    cards: list[dict[str, Any]] = []

    codex_actions = [
        _make_action(
            "npm",
            label="Update via npm",
            helper="Runs CODEX_UPDATE_COMMAND (override in .env).",
            command=config.get("CODEX_UPDATE_COMMAND"),
        ),
    ]
    codex_brew_package = (config.get("CODEX_BREW_PACKAGE") or "").strip()
    codex_actions.append(
        _make_action(
            "brew",
            label="Update via Homebrew",
            helper="Runs brew upgrade for CODEX_BREW_PACKAGE.",
            command=f"brew upgrade {codex_brew_package}" if codex_brew_package else "",
        )
    )
    codex_actions = [action for action in codex_actions if action]
    if codex_actions:
        cards.append(
            {
                "key": "codex",
                "title": "💻 Codex CLI",
                "description": "Install or upgrade the Codex CLI without shell access.",
                "actions": codex_actions,
                "versions": None,  # Load versions on-demand for better page performance
            }
        )

    gemini_actions = [
        _make_action(
            "npm",
            label="Update via npm",
            helper="Runs GEMINI_UPDATE_COMMAND.",
            command=config.get("GEMINI_UPDATE_COMMAND"),
        ),
    ]
    gemini_brew_package = (config.get("GEMINI_BREW_PACKAGE") or "").strip()
    gemini_actions.append(
        _make_action(
            "brew",
            label="Update via Homebrew",
            helper="Runs brew upgrade for GEMINI_BREW_PACKAGE.",
            command=f"brew upgrade {gemini_brew_package}"
            if gemini_brew_package
            else "",
        )
    )
    gemini_actions = [action for action in gemini_actions if action]
    if gemini_actions:
        cards.append(
            {
                "key": "gemini",
                "title": "✨ Gemini CLI",
                "description": "Upgrade the Gemini CLI for browser-based terminals.",
                "actions": gemini_actions,
                "versions": None,  # Load versions on-demand for better page performance
            }
        )

    claude_actions = [
        _make_action(
            "npm",
            label="Update via npm",
            helper="Runs CLAUDE_UPDATE_COMMAND.",
            command=config.get("CLAUDE_UPDATE_COMMAND"),
        ),
    ]
    claude_brew_package = (config.get("CLAUDE_BREW_PACKAGE") or "").strip()
    claude_actions.append(
        _make_action(
            "brew",
            label="Update via Homebrew",
            helper="Runs brew upgrade for CLAUDE_BREW_PACKAGE.",
            command=f"brew upgrade {claude_brew_package}"
            if claude_brew_package
            else "",
        )
    )
    claude_actions = [action for action in claude_actions if action]
    if claude_actions:
        cards.append(
            {
                "key": "claude",
                "title": "🤖 Claude CLI",
                "description": "Keep the Claude CLI current for tmux and browser sessions.",
                "actions": claude_actions,
                "versions": None,  # Load versions on-demand for better page performance
            }
        )

    return cards


@admin_bp.route("/settings", methods=["GET", "POST"])
@admin_required
def manage_settings():
    update_form = UpdateApplicationForm()
    update_form.next.data = url_for("admin.manage_settings")
    current_branch = current_repo_branch()
    configure_branch_form(update_form, current_branch=current_branch)

    migration_form = MigrationRunForm()
    migration_form.next.data = url_for("admin.manage_settings")

    tmux_resync_form = TmuxResyncForm()
    tmux_resync_form.next.data = url_for("admin.manage_settings")

    permissions_check_form = PermissionsCheckForm()
    permissions_check_form.next.data = url_for("admin.manage_settings")

    permissions_fix_form = PermissionsFixForm()
    permissions_fix_form.next.data = url_for("admin.manage_settings")

    quick_branch_form = QuickBranchSwitchForm()
    quick_branch_form.next.data = url_for("admin.manage_settings")
    configure_branch_form(quick_branch_form, current_branch=current_branch)

    create_user_form = CreateUserForm()
    if create_user_form.submit.data:
        if create_user_form.validate_on_submit():
            name = (create_user_form.name.data or "").strip()
            email = (create_user_form.email.data or "").strip().lower()

            if not name:
                create_user_form.name.errors.append("Full Name is required.")
                flash(
                    "Unable to create user. Please correct the errors below.", "danger"
                )
            else:
                user = User(
                    email=email,
                    name=name,
                    password_hash=hash_password(create_user_form.password.data),
                    is_admin=create_user_form.is_admin.data,
                )
                db.session.add(user)
                try:
                    db.session.commit()
                except IntegrityError:
                    db.session.rollback()
                    create_user_form.email.errors.append(
                        "A user with this email already exists."
                    )
                    flash(
                        "Unable to create user. Please correct the errors below.",
                        "danger",
                    )
                else:
                    status = "Administrator" if user.is_admin else "Standard user"
                    flash(
                        f"Created {status.lower()} account for {user.email}.", "success"
                    )
                    return redirect(url_for("admin.manage_settings"))
        else:
            flash("Unable to create user. Please correct the errors below.", "danger")

    users = User.query.order_by(User.email).all()
    user_toggle_forms = {
        user.id: UserToggleAdminForm(user_id=str(user.id)) for user in users
    }
    user_reset_forms = {
        user.id: UserResetPasswordForm(user_id=str(user.id)) for user in users
    }
    user_delete_forms = {
        user.id: UserDeleteForm(user_id=str(user.id)) for user in users
    }
    user_update_forms = {}
    from ..services.linux_users import get_available_linux_users

    available_linux_users = get_available_linux_users()
    for user in users:
        form = UserUpdateForm(formdata=None)
        form.user_id.data = str(user.id)
        form.name.data = user.name
        form.email.data = user.email
        form.is_admin.data = user.is_admin
        form.linux_username.data = user.linux_username or ""
        # Populate choices: empty option + available users
        form.linux_username.choices = [("", "None")] + [
            (u, u) for u in available_linux_users
        ]
        user_update_forms[user.id] = form

    ai_tool_cards = _build_ai_tool_cards()

    # API Keys
    api_key_create_form = APIKeyCreateForm()
    api_keys = APIKey.query.filter_by(user_id=current_user.id).order_by(
        APIKey.created_at.desc()
    ).all()
    api_key_revoke_forms = {
        key.id: APIKeyRevokeForm(key_id=str(key.id)) for key in api_keys
    }

    # Global Agent Context
    from ..forms.admin import GlobalAgentContextClearForm, GlobalAgentContextForm
    from ..models import GlobalAgentContext

    global_agent_context = GlobalAgentContext.query.order_by(
        GlobalAgentContext.updated_at.desc()
    ).first()
    global_agent_context_form = GlobalAgentContextForm()
    if global_agent_context:
        global_agent_context_form.content.data = global_agent_context.content
    global_agent_context_clear_form = GlobalAgentContextClearForm()

    # Database Backups
    backup_create_form = BackupCreateForm()
    backups = list_backups()
    backup_restore_forms = {
        backup["id"]: BackupRestoreForm(backup_id=backup["id"])
        for backup in backups
    }
    backup_delete_forms = {
        backup["id"]: BackupDeleteForm(backup_id=backup["id"])
        for backup in backups
    }

    # User Integration Credentials
    from ..models import TenantIntegration, UserIntegrationCredential

    user_credential_create_form = UserCredentialCreateForm()
    # Populate integration choices
    integrations = TenantIntegration.query.filter_by(enabled=True).order_by(
        TenantIntegration.name
    ).all()
    user_credential_create_form.integration_id.choices = [
        (i.id, f"{i.name} ({i.provider})") for i in integrations
    ]

    # Get user's existing credentials
    user_credentials = UserIntegrationCredential.query.filter_by(
        user_id=current_user.id
    ).all()
    user_credential_delete_forms = {
        cred.id: UserCredentialDeleteForm(credential_id=str(cred.id))
        for cred in user_credentials
    }

    return render_template(
        "admin/settings.html",
        update_form=update_form,
        migration_form=migration_form,
        tmux_resync_form=tmux_resync_form,
        permissions_check_form=permissions_check_form,
        permissions_fix_form=permissions_fix_form,
        create_user_form=create_user_form,
        users=users,
        user_toggle_forms=user_toggle_forms,
        user_reset_forms=user_reset_forms,
        user_delete_forms=user_delete_forms,
        user_update_forms=user_update_forms,
        restart_command=current_app.config.get("UPDATE_RESTART_COMMAND"),
        log_file=current_app.config.get("LOG_FILE"),
        quick_branch_form=quick_branch_form,
        ai_tool_cards=ai_tool_cards,
        api_key_create_form=api_key_create_form,
        api_keys=api_keys,
        api_key_revoke_forms=api_key_revoke_forms,
        global_agent_context=global_agent_context,
        global_agent_context_form=global_agent_context_form,
        global_agent_context_clear_form=global_agent_context_clear_form,
        backup_create_form=backup_create_form,
        backups=backups,
        backup_restore_forms=backup_restore_forms,
        backup_delete_forms=backup_delete_forms,
        user_credential_create_form=user_credential_create_form,
        user_credentials=user_credentials,
        user_credential_delete_forms=user_credential_delete_forms,
        now=datetime.utcnow(),
    )


@admin_bp.route("/system/update", methods=["POST"])
@admin_required
def run_system_update():
    form = UpdateApplicationForm()
    configure_branch_form(form, current_branch=current_repo_branch())
    if not form.validate_on_submit():
        flash("Invalid update request.", "danger")
        return redirect(url_for("admin.dashboard"))

    restart_requested = bool(form.restart.data)
    branch_override = (form.branch.data or "").strip()
    env_overrides = {}
    if branch_override:
        env_overrides["AIOPS_UPDATE_BRANCH"] = branch_override
    remember_branch(branch_override or current_repo_branch())

    try:
        result = run_update_script(extra_env=env_overrides or None)
    except UpdateError as exc:
        current_app.logger.exception("Application update failed to start.")
        flash(str(exc), "danger")
    else:
        combined_output = "\n".join(
            part for part in [result.stdout.strip(), result.stderr.strip()] if part
        )
        truncated = _truncate_output(combined_output)
        message = (
            f"Update succeeded (exit {result.returncode})."
            if result.ok
            else f"Update failed (exit {result.returncode})."
        )
        category = "success" if result.ok else "danger"
        log_message = (
            f"Application update command finished with exit {result.returncode}"
        )
        if combined_output:
            current_app.logger.info("%s; output: %s", log_message, combined_output)
        else:
            current_app.logger.info(log_message)
        if truncated:
            flash(
                Markup(
                    f'{escape(message)}<pre class="update-log">{escape(truncated)}</pre>'
                ),
                category,
            )
        else:
            flash(message, category)

        if result.ok and restart_requested:
            restart_command = current_app.config.get("UPDATE_RESTART_COMMAND")
            restart_success, restart_message = _trigger_restart(restart_command)
            restart_category = "info" if restart_success else "danger"
            flash(restart_message, restart_category)

    redirect_target = form.next.data or url_for("admin.dashboard")
    return redirect(redirect_target)


@admin_bp.route("/system-status")
@admin_required
def system_status():
    """Display system status page."""
    return render_template("admin/system_status.html")


@admin_bp.route("/system/cleanup-sessions", methods=["POST"])
@admin_required
def cleanup_tmux_sessions():
    """Clean up stale AI sessions in the database and restart tmux servers."""
    from ..services.ai_session_service import cleanup_stale_sessions

    try:
        # Always restart tmux servers during cleanup
        result = cleanup_stale_sessions(restart_tmux=True)
        marked_inactive = result.get("marked_inactive", 0)
        total_checked = result.get("total_checked", 0)
        tmux_restarted = result.get("tmux_restarted", False)

        messages = []
        if tmux_restarted:
            messages.append("Tmux servers restarted")

        if marked_inactive > 0:
            messages.append(f"{marked_inactive} of {total_checked} sessions marked as inactive")
        else:
            messages.append(f"No sessions to clean up ({total_checked} checked)")

        flash(f"Cleanup completed: {'. '.join(messages)}.", "success")

    except Exception as exc:
        current_app.logger.exception("Session cleanup failed")
        flash(f"Session cleanup failed: {exc}", "danger")

    return redirect(url_for("admin.manage_settings"))


@admin_bp.route("/settings/ai-tools/<tool>/update", methods=["POST"])
@admin_required
def run_ai_tool_update_command(tool: str):
    form = AIToolUpdateForm()
    if not form.validate_on_submit():
        flash("Invalid AI CLI update request.", "danger")
        return redirect(url_for("admin.manage_settings"))

    source = (form.source.data or "").strip().lower()
    redirect_target = form.next.data or url_for("admin.manage_settings")
    tool_key = tool.lower().strip()
    tool_label = {
        "codex": "Codex CLI",
        "gemini": "Gemini CLI",
        "claude": "Claude CLI",
    }.get(tool_key, tool.title())

    try:
        result = run_ai_tool_update(tool_key, source)
    except CLICommandError as exc:
        flash(str(exc), "danger")
        return redirect(redirect_target)

    combined_output = "\n".join(
        part for part in [result.stdout.strip(), result.stderr.strip()] if part
    )
    truncated = _truncate_output(combined_output)
    status = "succeeded" if result.ok else "failed"
    category = "success" if result.ok else "danger"
    message = (
        f"{tool_label} {source.upper()} command {status} (exit {result.returncode})."
    )
    if truncated:
        flash(
            Markup(
                f'{escape(message)}<pre class="update-log">{escape(truncated)}</pre>'
            ),
            category,
        )
    else:
        flash(message, category)

    return redirect(redirect_target)


@admin_bp.route("/system/quick-branch", methods=["POST"])
@admin_required
def quick_branch_switch():
    form = QuickBranchSwitchForm()
    configure_branch_form(form, current_branch=current_repo_branch())
    if not form.validate_on_submit():
        flash("Invalid branch switch request.", "danger")
        return redirect(form.next.data or url_for("admin.dashboard"))

    branch = (form.branch.data or "").strip()
    if not branch:
        flash("Select a branch to switch to.", "warning")
        return redirect(form.next.data or url_for("admin.dashboard"))

    try:
        switch_repo_branch(branch)
    except BranchSwitchError as exc:
        flash(str(exc), "danger")
        return redirect(form.next.data or url_for("admin.dashboard"))

    remember_branch(branch)
    flash(f"Checked out branch {branch}.", "success")

    restart_command = current_app.config.get("UPDATE_RESTART_COMMAND")
    if restart_command:
        success, restart_message = _trigger_restart(restart_command)
        flash(restart_message, "info" if success else "danger")
    else:
        flash("Branch switched. Restart manually to apply changes.", "warning")

    return redirect(form.next.data or url_for("admin.dashboard"))


@admin_bp.route("/settings/api-keys/create", methods=["POST"])
@login_required
def create_api_key_web():
    """Create a new API key via web UI."""
    form = APIKeyCreateForm()
    if not form.validate_on_submit():
        flash("Invalid API key creation request.", "danger")
        return redirect(url_for("admin.manage_settings"))

    name = (form.name.data or "").strip()
    if not name:
        flash("API key name is required.", "danger")
        return redirect(url_for("admin.manage_settings"))

    # Parse scopes from comma-separated string
    scopes_str = form.scopes.data or ""
    scopes = [s.strip() for s in scopes_str.split(",") if s.strip()]
    if not scopes:
        flash("At least one scope is required.", "danger")
        return redirect(url_for("admin.manage_settings"))

    # Parse expiration days
    expires_days = None
    expires_days_str = (form.expires_days.data or "").strip()
    if expires_days_str:
        try:
            expires_days = int(expires_days_str)
        except ValueError:
            flash("Invalid expiration days.", "danger")
            return redirect(url_for("admin.manage_settings"))

    # Generate API key
    from datetime import datetime, timedelta
    full_key, key_hash, key_prefix = APIKey.generate_key()

    # Calculate expiration if specified
    expires_at = None
    if expires_days and expires_days > 0:
        expires_at = datetime.utcnow() + timedelta(days=expires_days)

    # Create API key
    api_key = APIKey(
        user_id=current_user.id,
        name=name,
        key_hash=key_hash,
        key_prefix=key_prefix,
        scopes=scopes,
        expires_at=expires_at,
    )
    db.session.add(api_key)
    db.session.commit()

    # Flash the full key (only shown once)
    flash(
        Markup(
            f'<strong>API key created successfully!</strong><br>'
            f'<span style="font-family: monospace; font-size: 1.1em; color: #059669;">{escape(full_key)}</span><br>'
            f'<small>Save this key securely - it won\'t be shown again.</small>'
        ),
        "success",
    )

    return redirect(url_for("admin.manage_settings"))


@admin_bp.route("/settings/api-keys/<int:key_id>/revoke", methods=["POST"])
@login_required
def revoke_api_key(key_id: int):
    """Revoke (delete) an API key."""
    form = APIKeyRevokeForm()
    if not form.validate_on_submit():
        flash("Invalid API key revocation request.", "danger")
        return redirect(url_for("admin.manage_settings"))

    # Find the API key
    api_key = APIKey.query.filter_by(id=key_id, user_id=current_user.id).first()
    if not api_key:
        flash("API key not found or you don't have permission to revoke it.", "danger")
        return redirect(url_for("admin.manage_settings"))

    key_name = api_key.name
    db.session.delete(api_key)
    db.session.commit()

    flash(f'API key "{key_name}" has been revoked.', "success")
    return redirect(url_for("admin.manage_settings"))


@admin_bp.route("/settings/user-credentials/create", methods=["POST"])
@login_required
def create_user_credential_web():
    """Create or update a user integration credential via web UI."""
    from ..models import TenantIntegration, UserIntegrationCredential

    form = UserCredentialCreateForm()

    # Populate integration choices (required for form validation)
    integrations = TenantIntegration.query.filter_by(enabled=True).order_by(
        TenantIntegration.name
    ).all()
    form.integration_id.choices = [
        (i.id, f"{i.name} ({i.provider})") for i in integrations
    ]

    if not form.validate_on_submit():
        current_app.logger.error(
            f"User credential form validation failed: {form.errors}"
        )
        flash("Invalid user credential request.", "danger")
        return redirect(url_for("admin.manage_settings"))

    integration_id = form.integration_id.data
    api_token = form.api_token.data.strip() if form.api_token.data else ""

    # Verify integration exists
    integration = TenantIntegration.query.get(integration_id)
    if not integration:
        current_app.logger.error(
            f"Integration {integration_id} not found for user {current_user.id}"
        )
        flash("Integration not found.", "danger")
        return redirect(url_for("admin.manage_settings"))

    try:
        # Check if credential already exists for this user/integration
        existing = UserIntegrationCredential.query.filter_by(
            user_id=current_user.id, integration_id=integration_id
        ).first()

        if existing:
            # Update existing
            existing.api_token = api_token
            db.session.commit()
            current_app.logger.info(
                f"Updated personal token for user {current_user.id}, "
                f"integration {integration_id}"
            )
            flash(
                f'Personal token for "{integration.name}" updated successfully.',
                "success",
            )
        else:
            # Create new
            credential = UserIntegrationCredential(
                user_id=current_user.id,
                integration_id=integration_id,
                api_token=api_token,
            )
            db.session.add(credential)
            db.session.commit()
            current_app.logger.info(
                f"Created personal token for user {current_user.id}, "
                f"integration {integration_id}"
            )
            flash(
                f'Personal token for "{integration.name}" created successfully.',
                "success",
            )
    except Exception as exc:
        db.session.rollback()
        current_app.logger.exception(
            f"Error creating/updating user credential for user {current_user.id}, "
            f"integration {integration_id}: {exc}"
        )
        flash(
            "An error occurred while saving your personal token. Please try again.",
            "danger",
        )
        return redirect(url_for("admin.manage_settings"))

    return redirect(url_for("admin.manage_settings"))


@admin_bp.route("/settings/user-credentials/<int:credential_id>/delete", methods=["POST"])
@login_required
def delete_user_credential(credential_id: int):
    """Delete a user integration credential."""
    from ..models import UserIntegrationCredential

    form = UserCredentialDeleteForm()
    if not form.validate_on_submit():
        flash("Invalid delete request.", "danger")
        return redirect(url_for("admin.manage_settings"))

    credential = UserIntegrationCredential.query.filter_by(
        id=credential_id, user_id=current_user.id
    ).first()

    if not credential:
        flash("Personal token not found.", "danger")
        return redirect(url_for("admin.manage_settings"))

    integration_name = credential.integration.name
    db.session.delete(credential)
    db.session.commit()

    flash(f'Personal token for "{integration_name}" removed.', "success")
    return redirect(url_for("admin.manage_settings"))


@admin_bp.route("/settings/migrations/run", methods=["POST"])
@admin_required
def run_database_migrations():
    form = MigrationRunForm()
    if not form.validate_on_submit():
        flash("Invalid migration request.", "danger")
        return redirect(url_for("admin.manage_settings"))

    try:
        result = run_db_upgrade()
    except MigrationError as exc:
        current_app.logger.exception("Database migration run failed to start.")
        flash(str(exc), "danger")
    else:
        combined_output = "\n".join(
            part for part in [result.stdout.strip(), result.stderr.strip()] if part
        )
        truncated = _truncate_output(combined_output)
        message = (
            f"Database migrations succeeded (exit {result.returncode})."
            if result.ok
            else f"Database migrations failed (exit {result.returncode})."
        )
        category = "success" if result.ok else "danger"
        log_message = (
            f"Database migration command finished with exit {result.returncode}"
        )
        if combined_output:
            current_app.logger.info("%s; output: %s", log_message, combined_output)
        else:
            current_app.logger.info(log_message)
        if truncated:
            flash(
                Markup(
                    f'{escape(message)}<pre class="update-log">{escape(truncated)}</pre>'
                ),
                category,
            )
        else:
            flash(message, category)

    redirect_target = form.next.data or url_for("admin.manage_settings")
    return redirect(redirect_target)


@admin_bp.route("/settings/tmux/resync", methods=["POST"])
@admin_required
def resync_tmux_sessions():
    form = TmuxResyncForm()
    if not form.validate_on_submit():
        flash("Invalid tmux resync request.", "danger")
        return redirect(url_for("admin.manage_settings"))

    try:
        projects = Project.query.options(selectinload(Project.tenant)).all()
        result = sync_project_windows(
            projects,
            session_name=_current_tmux_session_name(),
            linux_username=_current_linux_username(),
        )
    except TmuxServiceError as exc:
        current_app.logger.exception("Failed to resync tmux sessions.")
        flash(str(exc), "danger")
    else:
        flash(
            f"Synced tmux windows for {result.total_managed} project(s); "
            f"created {result.created}, removed {result.removed}.",
            "success",
        )

    redirect_target = form.next.data or url_for("admin.manage_settings")
    return redirect(redirect_target)


@admin_bp.route("/settings/permissions/check", methods=["POST"])
@admin_required
def check_instance_permissions():
    form = PermissionsCheckForm()
    if not form.validate_on_submit():
        flash("Invalid permissions check request.", "danger")
        return redirect(url_for("admin.manage_settings"))

    try:
        instance_path = Path(current_app.config["INSTANCE_PATH"])
        result = check_permissions(instance_path)

        if result.errors:
            error_msg = Markup(
                "<strong>Permission check completed with errors:</strong><br>"
                + "<br>".join(escape(e) for e in result.errors)
            )
            flash(error_msg, "warning")
        elif result.issues_found > 0:
            issues_details = "<br>".join(
                f"• {escape(str(issue.path))}: {escape(issue.description)}"
                for issue in result.issues[:10]
            )
            if len(result.issues) > 10:
                issues_details += f"<br>... and {len(result.issues) - 10} more"

            flash(
                Markup(
                    f"<strong>Found {result.issues_found} permission issue(s) "
                    f"across {result.checked} path(s).</strong><br>"
                    f"{issues_details}<br><br>"
                    f"Click 'Fix Permissions' to resolve these issues."
                ),
                "warning",
            )
        else:
            flash(
                f"All permissions look good! Checked {result.checked} path(s).",
                "success",
            )
    except PermissionsError as exc:
        current_app.logger.exception("Failed to check permissions.")
        flash(str(exc), "danger")
    except Exception as exc:
        current_app.logger.exception("Unexpected error checking permissions.")
        flash(f"Unexpected error: {exc}", "danger")

    redirect_target = form.next.data or url_for("admin.manage_settings")
    return redirect(redirect_target)


@admin_bp.route("/settings/permissions/fix", methods=["POST"])
@admin_required
def fix_instance_permissions():
    form = PermissionsFixForm()
    if not form.validate_on_submit():
        flash("Invalid permissions fix request.", "danger")
        return redirect(url_for("admin.manage_settings"))

    try:
        instance_path = Path(current_app.config["INSTANCE_PATH"])
        result = fix_permissions(instance_path)

        if result.errors:
            error_msg = Markup(
                f"<strong>Fixed {result.issues_fixed} of {result.issues_found} issue(s), "
                f"but encountered {len(result.errors)} error(s):</strong><br>"
                + "<br>".join(escape(e) for e in result.errors[:5])
            )
            if len(result.errors) > 5:
                error_msg += Markup(f"<br>... and {len(result.errors) - 5} more errors")
            flash(error_msg, "warning")
        elif result.issues_fixed > 0:
            flash(
                f"Successfully fixed {result.issues_fixed} permission issue(s) "
                f"across {result.checked} path(s).",
                "success",
            )
        else:
            flash(
                f"No permission issues found. Checked {result.checked} path(s).",
                "success",
            )
    except PermissionsError as exc:
        current_app.logger.exception("Failed to fix permissions.")
        flash(str(exc), "danger")
    except Exception as exc:
        current_app.logger.exception("Unexpected error fixing permissions.")
        flash(f"Unexpected error: {exc}", "danger")

    redirect_target = form.next.data or url_for("admin.manage_settings")
    return redirect(redirect_target)


@admin_bp.route("/settings/linux-user-mapping", methods=["POST"])
@admin_required
def save_linux_user_mapping():
    from ..services.linux_user_config_service import (
        save_linux_user_mapping as save_mapping,
    )

    form = LinuxUserMappingForm()
    if not form.validate_on_submit():
        flash("Invalid Linux user mapping configuration.", "danger")
        return redirect(url_for("admin.manage_settings"))

    try:
        mapping = json.loads(form.mapping_json.data)
        if not isinstance(mapping, dict):
            flash("Mapping must be a JSON object.", "danger")
            return redirect(url_for("admin.manage_settings"))

        # Validate that all keys and values are strings
        for key, value in mapping.items():
            if not isinstance(key, str) or not isinstance(value, str):
                flash("All keys and values in mapping must be strings.", "danger")
                return redirect(url_for("admin.manage_settings"))

        save_mapping(mapping)
        flash("Saved Linux user mapping configuration.", "success")
    except json.JSONDecodeError:
        flash("Invalid JSON format for Linux user mapping.", "danger")
    except Exception as exc:
        current_app.logger.exception("Error saving Linux user mapping: %s", exc)
        flash("Error saving Linux user mapping configuration.", "danger")

    return redirect(url_for("admin.manage_settings"))


@admin_bp.route("/settings/logs", methods=["GET"])
@admin_required
def fetch_application_logs():
    try:
        requested_lines = int(request.args.get("lines", "400"))
    except ValueError:
        requested_lines = 400
    requested_lines = max(1, min(requested_lines, 2000))

    log_path_raw = current_app.config.get("LOG_FILE") or "/tmp/aiops.log"
    log_path = Path(log_path_raw)

    try:
        tail = read_log_tail(log_path, max_lines=requested_lines)
    except LogReadError as exc:
        return jsonify({"ok": False, "error": str(exc)}), 500

    return jsonify(
        {
            "ok": True,
            "content": tail.content,
            "truncated": tail.truncated,
            "path": str(log_path),
        }
    )


@admin_bp.route("/settings/users/<int:user_id>/toggle-admin", methods=["POST"])
@admin_required
def toggle_user_admin(user_id: int):
    form = UserToggleAdminForm()
    if not form.validate_on_submit() or int(form.user_id.data) != user_id:
        flash("Invalid admin update request.", "danger")
        return redirect(url_for("admin.manage_settings"))

    user = User.query.get_or_404(user_id)
    admin_count = User.query.filter_by(is_admin=True).count()

    if user.is_admin and admin_count <= 1:
        flash("At least one administrator must remain.", "danger")
        return redirect(url_for("admin.manage_settings"))

    user.is_admin = not user.is_admin
    db.session.commit()
    role = "administrator" if user.is_admin else "standard user"
    flash(f"{user.email} is now a {role}.", "success")
    return redirect(url_for("admin.manage_settings"))


@admin_bp.route("/settings/users/<int:user_id>/reset-password", methods=["POST"])
@admin_required
def reset_user_password(user_id: int):
    form = UserResetPasswordForm()
    if not form.validate_on_submit() or int(form.user_id.data) != user_id:
        flash("Invalid password reset request.", "danger")
        return redirect(url_for("admin.manage_settings"))

    user = User.query.get_or_404(user_id)
    user.password_hash = hash_password(form.password.data)
    db.session.commit()
    flash(f"Password reset for {user.email}.", "success")
    return redirect(url_for("admin.manage_settings"))


@admin_bp.route("/settings/users/<int:user_id>/delete", methods=["POST"])
@admin_required
def delete_user(user_id: int):
    form = UserDeleteForm()
    if not form.validate_on_submit() or int(form.user_id.data) != user_id:
        flash("Invalid delete request.", "danger")
        return redirect(url_for("admin.manage_settings"))

    user = User.query.get_or_404(user_id)
    admin_count = User.query.filter_by(is_admin=True).count()
    if user.is_admin and admin_count <= 1:
        flash("Cannot delete the last administrator.", "danger")
        return redirect(url_for("admin.manage_settings"))

    db.session.delete(user)
    db.session.commit()
    flash(f"Deleted user {user.email}.", "success")
    return redirect(url_for("admin.manage_settings"))


@admin_bp.route("/settings/users/<int:user_id>/update", methods=["POST"])
@admin_required
def update_user(user_id: int):
    from ..services.linux_users import get_available_linux_users

    form = UserUpdateForm()
    # Populate Linux user choices before validation
    available_linux_users = get_available_linux_users()
    linux_choice_items: ChoiceList = [("", "None")]
    linux_choice_items.extend((user, user) for user in available_linux_users)
    form.linux_username.choices = linux_choice_items

    if not form.validate_on_submit():
        error_messages = [
            message for messages in form.errors.values() for message in messages
        ]
        if error_messages:
            for message in error_messages:
                flash(message, "danger")
        else:
            flash("Invalid user update request.", "danger")
        return redirect(url_for("admin.manage_settings"))

    try:
        submitted_id = int(form.user_id.data)
    except (TypeError, ValueError):
        flash("Invalid user update request.", "danger")
        return redirect(url_for("admin.manage_settings"))

    if submitted_id != user_id:
        flash("Invalid user update request.", "danger")
        return redirect(url_for("admin.manage_settings"))

    user = User.query.get_or_404(user_id)
    name = (form.name.data or "").strip()
    email_input = (form.email.data or "").strip()
    normalized_email = email_input.lower()

    if not name:
        flash("Full Name is required.", "danger")
        return redirect(url_for("admin.manage_settings"))

    if user.is_admin and not form.is_admin.data:
        admin_count = User.query.filter_by(is_admin=True).count()
        if admin_count <= 1:
            flash("At least one administrator must remain.", "danger")
            return redirect(url_for("admin.manage_settings"))

    user.name = name
    user.email = normalized_email
    user.is_admin = form.is_admin.data
    # Set linux_username, allowing empty string to clear the selection
    linux_username = (form.linux_username.data or "").strip()
    user.linux_username = linux_username if linux_username else None

    # Update AIOPS CLI credentials from request form
    aiops_cli_url = request.form.get("aiops_cli_url", "").strip()
    aiops_cli_api_key = request.form.get("aiops_cli_api_key", "").strip()
    user.aiops_cli_url = aiops_cli_url if aiops_cli_url else None
    user.aiops_cli_api_key = aiops_cli_api_key if aiops_cli_api_key else None

    try:
        db.session.commit()
    except IntegrityError:
        db.session.rollback()
        flash("A user with this email already exists.", "danger")
    else:
        flash(f"Updated account for {user.email}.", "success")

    return redirect(url_for("admin.manage_settings"))


@admin_bp.route("/projects/<int:project_id>/refresh-issues", methods=["POST"])
@admin_required
def refresh_project_issues(project_id: int):
    form = ProjectIssueSyncForm()
    if not form.validate_on_submit() or str(project_id) != (form.project_id.data or ""):
        flash("Invalid issue refresh request.", "danger")
        return redirect(url_for("admin.dashboard"))

    project = Project.query.options(
        selectinload(Project.issue_integrations).selectinload(
            ProjectIntegration.integration
        ),
    ).get_or_404(project_id)

    force_full = bool(request.form.get("force_full"))

    try:
        total_synced = 0
        for link in project.issue_integrations:
            updated = sync_project_integration(link, force_full=force_full)
            total_synced += len(updated)
        db.session.commit()
    except IssueSyncError as exc:
        db.session.rollback()
        flash(f"Issue refresh failed: {exc}", "danger")
    except Exception:  # noqa: BLE001
        db.session.rollback()
        current_app.logger.exception(
            "Issue refresh failed for project_id=%s", project_id
        )
        flash("Unexpected error while refreshing issues.", "danger")
    else:
        if total_synced:
            flash(
                f"Refreshed issues for {project.name} ({total_synced} updated).",
                "success",
            )
        elif force_full:
            flash(
                f"Refreshed issues for {project.name}. No new updates detected.",
                "success",
            )
        else:
            flash(f"Issue cache for {project.name} is up to date.", "success")
    return redirect(url_for("admin.dashboard"))


@admin_bp.route("/projects/<int:project_id>/git-refresh", methods=["POST"])
@admin_required
def refresh_project_git(project_id: int):
    form = ProjectGitRefreshForm()
    if not form.validate_on_submit() or str(project_id) != (form.project_id.data or ""):
        flash("Invalid git refresh request.", "danger")
        return redirect(url_for("admin.dashboard"))

    project = Project.query.get_or_404(project_id)
    clean_requested = bool(form.clean_submit.data)
    branch_name = (form.branch.data or "").strip() or None
    try:
        # Use current user's workspace for git operations
        user_obj = getattr(current_user, "model", None)
        output = run_git_action(
            project, "pull", ref=branch_name, clean=clean_requested, user=user_obj
        )
    except Exception as exc:  # noqa: BLE001
        current_app.logger.exception("Git pull failed for project_id=%s", project_id)
        flash(f"Git pull failed: {exc}", "danger")
    else:
        if clean_requested:
            flash(f"Clean pull completed for {project.name}.", "success")
        else:
            branch_label = branch_name or project.default_branch
            flash(
                f"Pulled latest changes for {project.name} ({branch_label}).", "success"
            )
        current_app.logger.info(
            "Git pull for project %s (clean=%s): %s",
            project.name,
            clean_requested,
            output,
        )
    return redirect(url_for("admin.dashboard"))


@admin_bp.route("/projects/<int:project_id>/branch/manage", methods=["POST"])
@admin_required
def manage_project_branch(project_id: int):
    form = ProjectBranchForm()
    if not form.validate_on_submit() or str(project_id) != (form.project_id.data or ""):
        flash("Invalid branch request.", "danger")
        return redirect(url_for("admin.dashboard"))

    project = Project.query.get_or_404(project_id)
    if form.checkout_submit.data:
        branch_name = (form.branch_name.data or "").strip()
        base_branch = (form.base_branch.data or project.default_branch or "").strip()
        if not branch_name:
            flash("Branch name is required.", "danger")
            return redirect(url_for("admin.dashboard"))
        try:
            created = checkout_or_create_branch(project, branch_name, base_branch)
        except RuntimeError as exc:
            flash(str(exc), "danger")
        else:
            action = "Created" if created else "Checked out"
            flash(f"{action} branch {branch_name} for {project.name}.", "success")
        return redirect(url_for("admin.dashboard"))

    if form.merge_submit.data:
        source_branch = (form.merge_source.data or "").strip()
        target_branch = (form.merge_target.data or project.default_branch or "").strip()
        if not source_branch or not target_branch:
            flash("Source and target branches are required to merge.", "danger")
            return redirect(url_for("admin.dashboard"))
        try:
            merge_branch(project, source_branch, target_branch)
        except RuntimeError as exc:
            flash(str(exc), "danger")
        else:
            flash(
                f"Merged {source_branch} into {target_branch} for {project.name}.",
                "success",
            )
        return redirect(url_for("admin.dashboard"))

    if form.delete_submit.data:
        branch_to_delete = (form.delete_branch.data or "").strip()
        if not branch_to_delete:
            flash("Select a branch to delete.", "danger")
            return redirect(url_for("admin.dashboard"))
        try:
            delete_project_branch(project, branch_to_delete, force=True)
        except RuntimeError as exc:
            flash(str(exc), "danger")
        else:
            flash(f"Deleted branch {branch_to_delete} for {project.name}.", "success")
        return redirect(url_for("admin.dashboard"))

    flash("Select a branch action.", "warning")
    return redirect(url_for("admin.dashboard"))


@admin_bp.route("/tenants", methods=["GET", "POST"])
@admin_required
def manage_tenants():
    form = TenantForm()
    delete_form = TenantDeleteForm()
    appearance_form = TenantAppearanceForm()

    if appearance_form.save.data and appearance_form.validate_on_submit():
        tenant_id_raw = appearance_form.tenant_id.data
        try:
            tenant_id = int(tenant_id_raw)
        except (TypeError, ValueError):
            flash("Invalid tenant selection.", "warning")
            return redirect(url_for("admin.manage_tenants"))

        tenant = Tenant.query.get(tenant_id)
        if tenant is None:
            flash("Tenant not found.", "warning")
            return redirect(url_for("admin.manage_tenants"))

        tenant.color = sanitize_tenant_color(appearance_form.color.data)
        db.session.commit()
        flash(f"Updated color for tenant '{tenant.name}'.", "success")
        return redirect(url_for("admin.manage_tenants"))

    if delete_form.submit.data and delete_form.validate_on_submit():
        tenant_id_raw = delete_form.tenant_id.data
        try:
            tenant_id = int(tenant_id_raw)
        except (TypeError, ValueError):
            flash("Invalid tenant selection.", "warning")
            return redirect(url_for("admin.manage_tenants"))

        tenant = Tenant.query.get(tenant_id)
        if tenant is None:
            flash("Tenant already removed or not found.", "info")
            return redirect(url_for("admin.manage_tenants"))

        db.session.delete(tenant)
        db.session.commit()
        flash(f"Tenant '{tenant.name}' removed.", "success")
        return redirect(url_for("admin.manage_tenants"))

    if form.validate_on_submit() and not delete_form.submit.data:
        tenant = Tenant(
            name=form.name.data,
            description=form.description.data,
            color=sanitize_tenant_color(form.color.data),
        )
        db.session.add(tenant)
        db.session.commit()
        flash("Tenant created.", "success")
        return redirect(url_for("admin.manage_tenants"))

    tenants = Tenant.query.order_by(Tenant.name).all()
    tenant_rows: list[tuple[Tenant, TenantAppearanceForm]] = []
    for tenant in tenants:
        row_form = TenantAppearanceForm(formdata=None)
        row_form.tenant_id.data = tenant.id
        row_form.color.data = tenant.color or DEFAULT_TENANT_COLOR
        tenant_rows.append((tenant, row_form))

    return render_template(
        "admin/tenants.html",
        form=form,
        delete_form=delete_form,
        tenant_rows=tenant_rows,
        tenants=tenants,
    )


@admin_bp.route("/issues/create-assisted", methods=["GET", "POST"])
@admin_required
def create_assisted_issue():
    """Create an issue with AI assistance."""
    import json
    from flask import flash, jsonify
    from ..forms.admin import AIAssistedIssueForm
    from ..models import ProjectIntegration
    from ..services.ai_issue_generator import (
        AIIssueGenerationError,
        generate_branch_name,
        generate_issue_from_description,
    )
    from ..services.git_service import checkout_or_create_branch
    from ..services.issues import (
        create_issue_for_project_integration,
        serialize_issue_comments,
    )

    form = AIAssistedIssueForm()

    # Populate project choices and build integration map
    projects = Project.query.order_by(Project.name).all()
    form.project_id.choices = [(p.id, f"{p.tenant.name} / {p.name}") for p in projects]

    # Build a map of project_id to first integration_id for JavaScript
    project_integrations = {}
    for project in projects:
        integration = ProjectIntegration.query.filter_by(
            project_id=project.id
        ).first()
        if integration:
            project_integrations[project.id] = integration.id

    if form.validate_on_submit():
        # Handle form submission - create draft issue and launch AI session
        project_id = form.project_id.data
        description = form.description.data
        ai_tool = form.ai_tool.data
        issue_type = form.issue_type.data if form.issue_type.data else None
        create_branch_flag = form.create_branch.data
        pin_issue_flag = form.pin_issue.data

        # Get integration and project
        integration = ProjectIntegration.query.filter_by(project_id=project_id).first()
        if not integration:
            flash("No integration found for this project", "error")
            return render_template(
                "admin/create_assisted_issue.html",
                form=form,
                project_integrations_json=json.dumps(project_integrations),
            )

        project = db.session.get(Project, project_id)
        if not project:
            flash("Project not found", "error")
            return render_template(
                "admin/create_assisted_issue.html",
                form=form,
                project_integrations_json=json.dumps(project_integrations),
            )

        try:
            # Let the AI structure the issue before creation
            try:
                issue_data = generate_issue_from_description(
                    description, ai_tool, issue_type
                )
            except AIIssueGenerationError as exc:
                flash(f"AI generation failed: {exc}", "error")
                return render_template(
                    "admin/create_assisted_issue.html",
                    form=form,
                    project_integrations_json=json.dumps(project_integrations),
                )

            branch_prefix = issue_data.get("branch_prefix", "feature")
            labels = issue_data.get("labels", []) or []

            # Create issue in external tracker (returns IssuePayload)
            # Assign the issue to the current user who triggered the AI-assisted creation
            issue_payload = create_issue_for_project_integration(
                project_integration=integration,
                summary=issue_data["title"],
                description=issue_data["description"],
                labels=labels,
                issue_type=issue_type or None,
                assignee_user_id=current_user.id,
            )

            # Create ExternalIssue record directly in database from the payload
            # Don't use sync_project_integration as it may fail if other integrations are down
            from ..models import ExternalIssue
            from datetime import datetime, timezone

            issue = ExternalIssue(
                project_integration_id=integration.id,
                external_id=issue_payload.external_id,
                title=issue_payload.title,
                status=issue_payload.status,
                assignee=issue_payload.assignee,
                url=issue_payload.url,
                labels=issue_payload.labels or [],
                external_updated_at=issue_payload.external_updated_at,
                last_seen_at=datetime.now(timezone.utc),
                raw_payload=issue_payload.raw,
                comments=serialize_issue_comments(issue_payload.comments or []),
            )
            db.session.add(issue)
            db.session.commit()

            flash(f"Issue created: #{issue.external_id}", "success")

            # Create branch if requested
            if create_branch_flag:
                try:
                    branch_name = generate_branch_name(
                        issue.external_id, issue.title, branch_prefix
                    )
                    checkout_or_create_branch(
                        project=project,
                        branch=branch_name,
                        base=project.default_branch,
                        user=current_user.model,
                    )
                    flash(f"Branch {branch_name} created.", "success")
                except Exception as exc:
                    flash(f"Failed to create branch: {exc}", "warning")

            # Pin issue if requested
            if pin_issue_flag:
                from ..models import PinnedIssue
                pinned = PinnedIssue(user_id=current_user.id, issue_id=issue.id)
                db.session.add(pinned)
                db.session.commit()

<<<<<<< HEAD
            # Write tracked AGENTS.override.md with structured issue context
            from ..services.agent_context import write_tracked_issue_context

            write_tracked_issue_context(
=======
            # Write custom AGENTS.override.md with instructions for AI to format the issue
            from ..services.agent_context import write_ai_assisted_issue_context
            context_path, sources = write_ai_assisted_issue_context(
>>>>>>> f969cb29
                project=project,
                primary_issue=issue,
                all_issues=[issue],
                identity_user=current_user.model,
            )

            # Launch AI session in a dedicated tmux session for AI-assisted issues
            # This keeps it separate from regular development sessions
            from ..ai_sessions import create_session
            session = create_session(
                project=project,
                user_id=current_user.id,
                tool=ai_tool,
                issue_id=issue.id,
                tmux_session_name="ai-assist",  # Use dedicated session for AI-assisted issues
            )

            # Inform user about context sources
            sources_msg = " + ".join(sources) if sources else "project defaults"
            flash(f"AI session started for issue #{issue.external_id}", "success")
            flash(f"AGENTS.override.md populated from: {sources_msg}", "info")
            return redirect(url_for(
                'projects.project_ai_console',
                project_id=project.id,
                attach=session.tmux_target
            ))

        except Exception as e:
            flash(f"Failed to create assisted issue: {e}", "error")
            current_app.logger.exception("Error creating AI-assisted issue")

    return render_template(
        "admin/create_assisted_issue.html",
        form=form,
        project_integrations_json=json.dumps(project_integrations),
    )


@admin_bp.route("/issues", methods=["GET", "POST"])
@admin_required
def manage_issues():
    (
        creation_link_map,
        creation_choices,
        creation_metadata,
    ) = _build_issue_creation_targets()
    (
        assignee_choices,
        identity_lookup,
        assignee_capabilities,
    ) = _build_assignee_choices()

    issue_create_form = IssueDashboardCreateForm(prefix="issue-create")
    issue_create_form.project_integration_id.choices = creation_choices
    issue_create_form.assignee_user_id.choices = assignee_choices
    if (
        creation_choices
        and issue_create_form.project_integration_id.data is None
        and request.method == "GET"
    ):
        issue_create_form.project_integration_id.data = creation_choices[0][0]
    custom_field_values = (
        {key: value for key, value in request.form.items() if key.startswith("custom_field__")}
        if request.method == "POST"
        else {}
    )
    custom_field_errors: dict[str, str] = {}
    issue_create_modal_open = bool(
        request.method == "POST" and issue_create_form.submit.data
    )
    if issue_create_form.submit.data:
        form_valid = issue_create_form.validate_on_submit()
        link = creation_link_map.get(issue_create_form.project_integration_id.data)
        if link is None:
            issue_create_form.project_integration_id.errors.append(
                "Please choose a project integration."
            )
            form_valid = False
        custom_payload: dict[str, Any] | None = None
        field_definitions = _normalize_custom_fields(link.config or {}) if link else []
        if link:
            custom_payload, custom_field_errors = _extract_custom_field_values(
                field_definitions, request.form
            )
            if custom_field_errors:
                form_valid = False

        assignee_user_id = issue_create_form.assignee_user_id.data or 0
        provider_key = (
            (link.integration.provider or "").lower()
            if link and link.integration
            else ""
        )
        if assignee_user_id and provider_key:
            identity = identity_lookup.get(assignee_user_id)
            has_mapping = False
            if provider_key == "github":
                has_mapping = bool(identity and identity.github_username)
            elif provider_key == "gitlab":
                has_mapping = bool(identity and identity.gitlab_username)
            elif provider_key == "jira":
                has_mapping = bool(identity and identity.jira_account_id)
            if not has_mapping:
                issue_create_form.assignee_user_id.errors.append(
                    "Selected user lacks the required identity mapping."
                )
                form_valid = False

        if form_valid and link is not None:
            summary = (issue_create_form.summary.data or "").strip()
            description = (issue_create_form.description.data or "").strip() or None
            issue_type_value = (
                (issue_create_form.issue_type.data or "").strip() or None
            )
            labels_raw = issue_create_form.labels.data or ""
            labels = [
                label.strip() for label in labels_raw.split(",") if label.strip()
            ]
            milestone_value = (issue_create_form.milestone.data or "").strip() or None
            priority_value = (issue_create_form.priority.data or "").strip() or None
            assignee_value = assignee_user_id or None
            try:
                payload = create_issue_for_project_integration(
                    link,
                    summary=summary,
                    description=description,
                    issue_type=issue_type_value,
                    labels=labels or None,
                    milestone=milestone_value,
                    priority=priority_value,
                    custom_fields=(custom_payload or None),
                    assignee_user_id=assignee_value,
                )
                sync_project_integration(link)
                db.session.commit()
            except IssueSyncError as exc:
                db.session.rollback()
                flash(f"Failed to create issue: {exc}", "danger")
            except Exception:  # noqa: BLE001
                db.session.rollback()
                current_app.logger.exception(
                    "Issue creation failed for project_integration_id=%s",
                    link.id,
                )
                flash("Unexpected error while creating the issue.", "danger")
            else:
                issue_create_modal_open = False
                integration = link.integration
                provider_display = (
                    (
                        integration.name
                        or (integration.provider or "Integration").title()
                    )
                    if integration
                    else "Integration"
                )
                current_app.logger.info(
                    "Issue %s created via %s by user_id=%s",
                    payload.external_id,
                    provider_display,
                    current_user.id,
                )
                flash(
                    f"Created issue {payload.external_id} via {provider_display}.",
                    "success",
                )
                return redirect(url_for("admin.manage_issues"))
        elif request.method == "POST" and issue_create_form.submit.data:
            flash("Please correct the errors in the issue form.", "danger")

    issues = ExternalIssue.query.options(
        selectinload(ExternalIssue.project_integration)
        .selectinload(ProjectIntegration.project)
        .selectinload(Project.tenant),
        selectinload(ExternalIssue.project_integration).selectinload(
            ProjectIntegration.integration
        ),
    ).all()

    sorted_issues = sorted(issues, key=_issue_sort_key, reverse=True)

    # Get pinned issues for the current user
    from ..models import PinnedIssue

    pinned_issue_ids = {
        pinned.issue_id
        for pinned in PinnedIssue.query.filter_by(user_id=current_user.id).all()
    }
    tenant_counts: Counter[str] = Counter()
    tenant_labels: dict[str, str] = {}
    project_counts: Counter[str] = Counter()
    project_labels: dict[str, str] = {}
    assignee_counts: Counter[str] = Counter()
    assignee_labels: dict[str, str] = {}
    for issue in issues:
        project = (
            issue.project_integration.project if issue.project_integration else None
        )
        project_key = str(project.id) if project else "__unknown__"
        project_label = project.name if project else "Unknown project"
        project_counts[project_key] += 1
        project_labels.setdefault(project_key, project_label)

        tenant = project.tenant if project else None
        tenant_key = str(tenant.id) if tenant else "__unknown__"
        tenant_label = tenant.name if tenant else "Unknown tenant"
        tenant_counts[tenant_key] += 1
        tenant_labels.setdefault(tenant_key, tenant_label)

        # Track assignees
        assignee_key = issue.assignee if issue.assignee else "__unassigned__"
        assignee_label = issue.assignee if issue.assignee else "Unassigned"
        assignee_counts[assignee_key] += 1
        assignee_labels.setdefault(assignee_key, assignee_label)

    status_counts: Counter[str] = Counter()
    status_labels: dict[str, str] = {}
    issue_entries: list[dict[str, object]] = []
    provider_statuses: dict[str, set[str]] = defaultdict(set)
    ai_tool_commands = current_app.config.get("ALLOWED_AI_TOOLS", {})
    default_ai_shell = current_app.config.get("DEFAULT_AI_SHELL", "/bin/bash")
    codex_command = ai_tool_commands.get("codex", default_ai_shell)

    for issue in sorted_issues:
        status_key, status_label = normalize_issue_status(issue.status)
        status_counts[status_key] += 1
        status_labels.setdefault(status_key, status_label)

        integration = (
            issue.project_integration.integration if issue.project_integration else None
        )
        project = (
            issue.project_integration.project if issue.project_integration else None
        )
        tenant = project.tenant if project else None
        provider_key = (
            (integration.provider or "").lower()
            if integration and integration.provider
            else ""
        )

        updated_reference = (
            issue.external_updated_at or issue.updated_at or issue.created_at
        )

        description_text = extract_issue_description(issue)
        comment_entries = _prepare_comment_entries(getattr(issue, "comments", []))

        issue_entries.append(
            {
                "id": issue.id,
                "external_id": issue.external_id,
                "title": issue.title,
                "status": issue.status,
                "status_key": status_key,
                "status_label": status_label,
                "assignee": issue.assignee,
                "url": issue.url,
                "labels": issue.labels or [],
                "provider": integration.provider if integration else "unknown",
                "provider_key": provider_key,
                "integration_name": integration.name if integration else "",
                "project_name": project.name if project else "",
                "project_id": project.id if project else None,
                "project_key": str(project.id) if project else "__unknown__",
                "tenant_name": tenant.name if tenant else "",
                "tenant_id": tenant.id if tenant else None,
                "tenant_color": tenant.color if tenant else DEFAULT_TENANT_COLOR,
                "updated_display": _format_issue_timestamp(updated_reference),
                "updated_sort": _issue_sort_key(issue),
                "description": description_text,
                "description_available": bool(description_text),
                "description_fallback": MISSING_ISSUE_DETAILS_MESSAGE,
                "comments": comment_entries,
                "comment_count": len(comment_entries),
                "is_pinned": issue.id in pinned_issue_ids,
                "prepare_endpoint": url_for(
                    "projects.prepare_issue_context",
                    project_id=project.id,
                    issue_id=issue.id,
                )
                if project
                else None,
                "codex_target": url_for(
                    "projects.project_ai_console", project_id=project.id
                )
                if project
                else None,
                "codex_payload": {
                    "prompt": "",
                    "command": codex_command,
                    "tool": "codex",
                    "autoStart": True,
                    "issueId": issue.id,
                    "agentPath": None,
                    "tmuxTarget": None,
                }
                if project
                else None,
                "populate_endpoint": url_for(
                    "projects.populate_issue_agents_md",
                    project_id=project.id,
                    issue_id=issue.id,
                )
                if project
                else None,
                "close_endpoint": url_for(
                    "projects.close_issue", project_id=project.id, issue_id=issue.id
                )
                if project
                else None,
                "can_close": status_key != "closed",
                "status_update_endpoint": url_for(
                    "admin.update_issue_status", issue_id=issue.id
                ),
                "status_choices": None,  # placeholder
            }
        )
        if issue.status:
            provider_statuses[provider_key].add(issue.status)

    provider_status_choices = {
        key: sorted(values, key=lambda item: (item.lower(), item))
        for key, values in provider_statuses.items()
    }
    for entry in issue_entries:
        choices = provider_status_choices.get(entry["provider_key"], [])
        entry["status_choices"] = choices
    total_issue_full_count = len(issue_entries)

    # Ensure we always expose an "Open" filter option so the default view can target it
    status_labels.setdefault("open", "Open")
    status_counts.setdefault("open", 0)

    raw_filter = (request.args.get("status") or "").strip().lower()
    tenant_raw_filter = (request.args.get("tenant") or "").strip()
    project_raw_filter = (request.args.get("project") or "").strip()
    assignee_raw_filter = (request.args.get("assignee") or "").strip()
    raw_sort = (request.args.get("sort") or "").strip().lower()
    sort_key = raw_sort if raw_sort in ISSUE_SORT_META else ISSUE_SORT_DEFAULT_KEY
    raw_direction = (request.args.get("direction") or "").strip().lower()
    if raw_direction not in {"asc", "desc"}:
        sort_direction = ISSUE_SORT_META[sort_key]["default_direction"]
    else:
        sort_direction = raw_direction

    default_filter = "open"

    if raw_filter == "all":
        status_filter = "all"
    elif raw_filter in status_labels:
        status_filter = raw_filter
    elif raw_filter == "__none__" and "__none__" in status_labels:
        status_filter = "__none__"
    else:
        status_filter = default_filter

    if tenant_raw_filter and tenant_raw_filter.lower() != "all":
        if tenant_raw_filter in tenant_labels:
            tenant_filter = tenant_raw_filter
        else:
            tenant_filter = "all"
    else:
        tenant_filter = "all"

    if project_raw_filter and project_raw_filter.lower() != "all":
        if project_raw_filter in project_labels:
            project_filter = project_raw_filter
        else:
            project_filter = "all"
    else:
        project_filter = "all"

    # Get current user's name for "My Issues" matching
    current_user_name = current_user.name if hasattr(current_user, "name") else None

    # Handle assignee filter
    if assignee_raw_filter and assignee_raw_filter.lower() != "all":
        if assignee_raw_filter == "__me__":
            # Special filter for "My Issues"
            assignee_filter = "__me__"
        elif assignee_raw_filter in assignee_labels:
            assignee_filter = assignee_raw_filter
        else:
            assignee_filter = "all"
    else:
        assignee_filter = "all"

    def _matches(entry: dict[str, object]) -> bool:
        if status_filter != "all" and entry.get("status_key") != status_filter:
            return False
        if tenant_filter != "all":
            entry_tenant = entry.get("tenant_id")
            entry_key = str(entry_tenant) if entry_tenant is not None else "__unknown__"
            if entry_key != tenant_filter:
                return False
        if project_filter != "all":
            entry_project = entry.get("project_key") or "__unknown__"
            if entry_project != project_filter:
                return False
        if assignee_filter != "all":
            entry_assignee = entry.get("assignee") or "__unassigned__"
            if assignee_filter == "__me__":
                # Match current user's name
                if current_user_name and entry.get("assignee") == current_user_name:
                    return True
                return False
            elif entry_assignee != assignee_filter:
                return False
        return True

    filtered_issues = [entry for entry in issue_entries if _matches(entry)]
    total_issue_count = len(filtered_issues)

    def _string_sort_key(field: str, transform=None):
        def _key(entry: dict[str, object]):
            value = entry.get(field)
            if transform is not None:
                value = transform(value)
            text = "" if value is None else str(value)
            return (text.casefold(), text, entry.get("external_id") or "")

        return _key

    sort_key_functions = {
        "external_id": _string_sort_key("external_id"),
        "title": _string_sort_key("title"),
        "status": _string_sort_key("status_label"),
        "provider": _string_sort_key("provider"),
        "project": _string_sort_key("project_name"),
        "tenant": _string_sort_key("tenant_name"),
        "assignee": _string_sort_key("assignee"),
        "labels": _string_sort_key(
            "labels", transform=lambda labels: ", ".join(labels or [])
        ),
        "updated": lambda entry: entry.get("updated_sort"),
    }

    key_func = sort_key_functions.get(
        sort_key, sort_key_functions[ISSUE_SORT_DEFAULT_KEY]
    )
    issues_for_template = sorted(
        filtered_issues,
        key=key_func,
        reverse=(sort_direction == "desc"),
    )

    status_options = [
        {
            "value": "all",
            "label": "All statuses",
            "count": total_issue_full_count,
        }
    ]

    def _status_option_sort_key(item: tuple[str, str]) -> tuple[int, str]:
        key, label = item
        priority = 0 if key == "open" else 1
        return priority, label.lower()

    for status_key, status_label in sorted(
        status_labels.items(), key=_status_option_sort_key
    ):
        status_options.append(
            {
                "value": status_key,
                "label": status_label,
                "count": status_counts.get(status_key, 0),
            }
        )

    status_filter_label = (
        "All statuses"
        if status_filter == "all"
        else status_labels.get(status_filter, status_filter.title())
    )

    tenant_options = [
        {
            "value": "all",
            "label": "All tenants",
            "count": total_issue_full_count,
        }
    ]

    for key, label in sorted(tenant_labels.items(), key=lambda item: item[1].lower()):
        tenant_options.append(
            {
                "value": key,
                "label": label,
                "count": tenant_counts.get(key, 0),
            }
        )

    tenant_filter_label = (
        "All tenants"
        if tenant_filter == "all"
        else tenant_labels.get(tenant_filter, tenant_filter)
    )

    project_options = [
        {
            "value": "all",
            "label": "All projects",
            "count": total_issue_full_count,
        }
    ]

    for key, label in sorted(project_labels.items(), key=lambda item: item[1].lower()):
        project_options.append(
            {
                "value": key,
                "label": label,
                "count": project_counts.get(key, 0),
            }
        )

    project_filter_label = (
        "All projects"
        if project_filter == "all"
        else project_labels.get(project_filter, project_filter)
    )

    # Build assignee options
    assignee_options = [
        {
            "value": "all",
            "label": "All assignees",
            "count": total_issue_full_count,
        }
    ]

    # Add "My Issues" option if user has a name
    if current_user_name:
        my_issues_count = sum(
            1 for entry in issue_entries if entry.get("assignee") == current_user_name
        )
        assignee_options.append(
            {
                "value": "__me__",
                "label": f"My Issues ({current_user_name})",
                "count": my_issues_count,
            }
        )

    # Add all other assignees
    for key, label in sorted(assignee_labels.items(), key=lambda item: item[1].lower()):
        assignee_options.append(
            {
                "value": key,
                "label": label,
                "count": assignee_counts.get(key, 0),
            }
        )

    assignee_filter_label = (
        "All assignees"
        if assignee_filter == "all"
        else f"My Issues ({current_user_name})"
        if assignee_filter == "__me__"
        else assignee_labels.get(assignee_filter, assignee_filter)
    )

    sort_state = {"key": sort_key, "direction": sort_direction}
    sort_columns = [dict(column) for column in ISSUE_SORT_COLUMNS]

    base_query_params: dict[str, str] = {}
    if "status" in request.args:
        base_query_params["status"] = status_filter
    if "tenant" in request.args:
        base_query_params["tenant"] = tenant_filter
    if "project" in request.args:
        base_query_params["project"] = project_filter
    if "assignee" in request.args:
        base_query_params["assignee"] = assignee_filter

    sort_headers: dict[str, dict[str, object]] = {}
    for column in sort_columns:
        column_key = column["key"]
        is_active = column_key == sort_key
        current_direction = sort_direction if is_active else None
        if is_active:
            next_direction = "asc" if sort_direction == "desc" else "desc"
        else:
            next_direction = column["default_direction"]

        query_params = {
            **base_query_params,
            "sort": column_key,
            "direction": next_direction,
        }
        sort_headers[column_key] = {
            "url": url_for("admin.manage_issues", **query_params),
            "is_active": is_active,
            "current_direction": current_direction,
            "next_direction": next_direction,
            "aria_sort": (
                "ascending"
                if current_direction == "asc"
                else "descending"
                if current_direction == "desc"
                else "none"
            ),
        }

    current_view_url = request.full_path if request.query_string else request.path
    if current_view_url.endswith("?"):
        current_view_url = current_view_url[:-1]

    return render_template(
        "admin/issues.html",
        issues=issues_for_template,
        status_filter=status_filter,
        status_filter_label=status_filter_label,
        status_options=status_options,
        tenant_filter=tenant_filter,
        tenant_filter_label=tenant_filter_label,
        tenant_options=tenant_options,
        project_filter=project_filter,
        project_filter_label=project_filter_label,
        project_options=project_options,
        assignee_filter=assignee_filter,
        assignee_filter_label=assignee_filter_label,
        assignee_options=assignee_options,
        total_issue_count=total_issue_count,
        total_issue_full_count=total_issue_full_count,
        sort_columns=sort_columns,
        sort_headers=sort_headers,
        sort_state=sort_state,
        sort_key=sort_key,
        sort_direction=sort_direction,
        issue_status_max_length=ISSUE_STATUS_MAX_LENGTH,
        current_view_url=current_view_url,
        current_user_name=current_user_name,
        ai_tool_commands=ai_tool_commands,
        default_ai_shell=default_ai_shell,
        issue_create_form=issue_create_form,
        issue_create_options=creation_metadata,
        issue_create_modal_open=issue_create_modal_open,
        issue_create_capabilities=assignee_capabilities,
        issue_custom_field_values=custom_field_values,
        issue_custom_field_errors=custom_field_errors,
    )


@admin_bp.route("/issues/<int:issue_id>/status", methods=["POST"])
@admin_required
def update_issue_status(issue_id: int):
    next_url = request.form.get("next") or url_for("admin.manage_issues")
    parsed_next = urlparse(next_url)
    if parsed_next.netloc:
        next_url = url_for("admin.manage_issues")

    try:
        issue = update_issue_status_service(issue_id, request.form.get("status"))
        db.session.commit()
    except IssueUpdateError as exc:
        db.session.rollback()
        flash(str(exc), "danger")
    except Exception:  # noqa: BLE001
        db.session.rollback()
        current_app.logger.exception(
            "Failed to update issue status", extra={"issue_id": issue_id}
        )
        flash("Unexpected error while updating issue status.", "danger")
    else:
        status_label = issue.status or "unspecified"
        flash(
            f"Updated status for issue {issue.external_id} to {status_label}.",
            "success",
        )

    return redirect(next_url)


@admin_bp.route("/issues/refresh", methods=["POST"])
@admin_required
def refresh_all_issues():
    force_full = bool(request.form.get("force_full"))
    try:
        integrations = ProjectIntegration.query.options(
            selectinload(ProjectIntegration.integration)
        ).all()
        results = sync_tenant_integrations(integrations, force_full=force_full)
        total_updated = sum(len(issues or []) for issues in results.values())
    except IssueSyncError as exc:
        db.session.rollback()
        flash(f"Issue refresh failed: {exc}", "danger")
    except Exception:  # noqa: BLE001
        db.session.rollback()
        current_app.logger.exception("Global issue refresh failed")
        flash("Unexpected error while refreshing issues.", "danger")
    else:
        if total_updated:
            flash(
                f"Refreshed issues across all integrations ({total_updated} updated).",
                "success",
            )
        elif force_full:
            flash(
                "Completed full issue resync with no new changes detected.", "success"
            )
        else:
            flash("Issue caches are already up to date.", "success")

    return redirect(url_for("admin.manage_issues"))


@admin_bp.route("/projects", methods=["GET", "POST"])
@admin_required
def manage_projects():
    form = ProjectForm()
    delete_form = ProjectDeleteForm()
    form.tenant_id.choices = [
        (t.id, t.name) for t in Tenant.query.order_by(Tenant.name)
    ]
    form.owner_id.choices = [(u.id, u.email) for u in User.query.order_by(User.email)]

    if not form.tenant_id.choices:
        flash("Create a tenant before adding projects.", "warning")
    if not form.owner_id.choices:
        flash("No users available to assign as project owner.", "warning")

    if delete_form.submit.data and delete_form.validate_on_submit():
        project_id_raw = delete_form.project_id.data
        try:
            project_id = int(project_id_raw)
        except (TypeError, ValueError):
            flash("Invalid project selection.", "warning")
            return redirect(url_for("admin.manage_projects"))

        project = Project.query.get(project_id)
        if project is None:
            flash("Project already removed or not found.", "info")
            return redirect(url_for("admin.manage_projects"))

        repo_path_str = project.local_path
        project_name = project.name

        db.session.delete(project)
        db.session.commit()

        if repo_path_str:
            try:
                repo_path = Path(repo_path_str).resolve()
                storage_root = Path(current_app.config["REPO_STORAGE_PATH"]).resolve()
            except (FileNotFoundError, RuntimeError, OSError, ValueError):
                repo_path = None
            else:
                if (
                    repo_path != storage_root
                    and storage_root in repo_path.parents
                    and repo_path.exists()
                ):
                    try:
                        shutil.rmtree(repo_path, ignore_errors=False)
                        current_app.logger.info(
                            "Removed repository path for deleted project %s: %s",
                            project_name,
                            repo_path,
                        )
                    except OSError as exc:
                        current_app.logger.warning(
                            "Failed to remove repository path %s: %s", repo_path, exc
                        )

        flash(f"Project '{project_name}' removed.", "success")
        return redirect(url_for("admin.manage_projects"))

    if form.validate_on_submit() and not delete_form.submit.data:
        # Slugify project name for filesystem path
        def _slugify(name: str) -> str:
            cleaned = "".join(char.lower() if char.isalnum() else "-" for char in name)
            cleaned = "-".join(filter(None, cleaned.split("-")))
            return cleaned or "project"

        storage_root = Path(current_app.config["REPO_STORAGE_PATH"])
        storage_root.mkdir(parents=True, exist_ok=True)
        slug = _slugify(form.name.data)
        local_path = storage_root / slug

        project = Project(
            name=form.name.data,
            repo_url=form.repo_url.data,
            default_branch=form.default_branch.data,
            description=form.description.data,
            tenant_id=form.tenant_id.data,
            owner_id=form.owner_id.data,
            local_path=str(local_path),
        )
        db.session.add(project)
        db.session.commit()

        try:
            ensure_repo_checkout(project)
            flash("Project registered and repository cloned.", "success")
        except Exception as exc:  # noqa: BLE001
            current_app.logger.warning(
                "Failed to clone repository for project %s: %s", project.name, exc
            )
            flash(
                f"Project registered but repository clone failed: {exc}. "
                "You can try cloning manually later.",
                "warning"
            )
        return redirect(url_for("admin.manage_projects"))

    projects = Project.query.order_by(Project.created_at.desc()).all()
    return render_template(
        "admin/projects.html", form=form, delete_form=delete_form, projects=projects
    )


@admin_bp.route("/integrations", methods=["GET", "POST"])
@admin_required
def manage_integrations():
    integration_form = TenantIntegrationForm()
    integration_delete_form = TenantIntegrationDeleteForm()
    project_form = ProjectIntegrationForm()

    tenants = Tenant.query.order_by(Tenant.name).all()
    integration_form.tenant_id.choices = [(t.id, t.name) for t in tenants]

    integrations_q = TenantIntegration.query.order_by(
        TenantIntegration.enabled.desc(), TenantIntegration.created_at.desc()
    )
    integrations_list = integrations_q.all()

    integration_choices = []
    for integration in integrations_list:
        tenant_name = integration.tenant.name if integration.tenant else "Unknown"
        label = f"{tenant_name} - {integration.name} ({integration.provider.title()})"
        integration_choices.append((integration.id, label))
    project_form.integration_id.choices = integration_choices

    project_choices = []
    for project in Project.query.order_by(Project.name).all():
        tenant_name = project.tenant.name if project.tenant else "Tenant?"
        project_choices.append((project.id, f"{tenant_name} - {project.name}"))
    project_form.project_id.choices = project_choices

    if (
        integration_delete_form.submit.data
        and integration_delete_form.validate_on_submit()
    ):
        try:
            integration_id = int(integration_delete_form.integration_id.data)
        except (TypeError, ValueError):
            flash("Invalid integration selection.", "warning")
            return redirect(url_for("admin.manage_integrations"))

        integration = TenantIntegration.query.get(integration_id)
        if integration is None:
            flash("Integration already removed or not found.", "info")
            return redirect(url_for("admin.manage_integrations"))

        name_display = integration.name
        db.session.delete(integration)
        db.session.commit()
        flash(f"Integration '{name_display}' removed.", "success")
        return redirect(url_for("admin.manage_integrations"))

    if integration_form.save.data and integration_form.validate_on_submit():
        existing = TenantIntegration.query.filter_by(
            tenant_id=integration_form.tenant_id.data,
            name=integration_form.name.data.strip(),
        ).first()
        if existing:
            integration_form.name.errors.append(
                "Integration name already exists for this tenant."
            )
        else:
            provider_key = (integration_form.provider.data or "").strip().lower()
            settings: dict[str, Any] = {}
            form_valid = True
            if provider_key == "jira":
                jira_email = (integration_form.jira_email.data or "").strip()
                if not jira_email:
                    integration_form.jira_email.errors.append(
                        "Jira integrations require an account email."
                    )
                    form_valid = False
                elif "@" not in jira_email:
                    integration_form.jira_email.errors.append(
                        "Enter a valid email address."
                    )
                    form_valid = False
                else:
                    settings["username"] = jira_email

            if not form_valid:
                pass
            else:
                integration = TenantIntegration(
                    tenant_id=integration_form.tenant_id.data,
                    name=integration_form.name.data.strip(),
                    provider=integration_form.provider.data,
                    base_url=(integration_form.base_url.data or "").strip() or None,
                    api_token=(integration_form.api_token.data or "").strip(),
                    enabled=integration_form.enabled.data,
                    settings=settings,
                )
                db.session.add(integration)
                db.session.commit()
                flash("Integration saved.", "success")
                return redirect(url_for("admin.manage_integrations"))

    elif project_form.link.data and project_form.validate_on_submit():
        integration = TenantIntegration.query.get(project_form.integration_id.data)
        project = Project.query.get(project_form.project_id.data)
        valid = True
        if integration is None:
            project_form.integration_id.errors.append("Selected integration not found.")
            valid = False
        if project is None:
            project_form.project_id.errors.append("Selected project not found.")
            valid = False

        if (
            valid
            and integration
            and project
            and integration.tenant_id != project.tenant_id
        ):
            project_form.integration_id.errors.append(
                "Integration tenant does not match the selected project."
            )
            valid = False

        if valid and integration and project:
            existing_link = ProjectIntegration.query.filter_by(
                integration_id=integration.id,
                project_id=project.id,
            ).first()
            if existing_link:
                project_form.external_identifier.errors.append(
                    "This project is already linked to the selected integration."
                )
                valid = False

        if valid and integration and project:
            config: dict[str, str] = {}
            jira_jql = (project_form.jira_jql.data or "").strip()
            if jira_jql and integration.provider.lower() == "jira":
                config["jql"] = jira_jql

            # Prepare per-project credential overrides
            override_api_token = (project_form.override_api_token.data or "").strip() or None
            override_base_url = (project_form.override_base_url.data or "").strip() or None
            override_settings: dict[str, str] | None = None
            override_username = (project_form.override_username.data or "").strip()
            if override_username:
                override_settings = {"username": override_username}

            project_integration = ProjectIntegration(
                project_id=project.id,
                integration_id=integration.id,
                external_identifier=project_form.external_identifier.data.strip(),
                config=config,
                override_api_token=override_api_token,
                override_base_url=override_base_url,
                override_settings=override_settings,
            )
            db.session.add(project_integration)
            db.session.commit()
            flash("Project integration linked.", "success")
            return redirect(url_for("admin.manage_integrations"))

    integration_load_options = [
        selectinload(TenantIntegration.tenant),
        selectinload(TenantIntegration.project_integrations).selectinload(
            ProjectIntegration.project
        ),
        selectinload(TenantIntegration.project_integrations).selectinload(
            ProjectIntegration.issues
        ),
    ]
    integrations = (
        TenantIntegration.query.options(*integration_load_options)
        .order_by(TenantIntegration.enabled.desc(), TenantIntegration.created_at.desc())
        .all()
    )

    update_forms: dict[int, ProjectIntegrationUpdateForm] = {}
    delete_forms: dict[int, ProjectIntegrationDeleteForm] = {}
    for integration in integrations:
        for link in integration.project_integrations:
            update_form = ProjectIntegrationUpdateForm(prefix=f"update-{link.id}")
            update_form.external_identifier.data = link.external_identifier
            if integration.provider.lower() == "jira":
                update_form.jira_jql.data = (link.config or {}).get("jql", "")
            # Pre-fill override credential fields
            update_form.override_base_url.data = link.override_base_url or ""
            if link.override_settings:
                update_form.override_username.data = link.override_settings.get("username", "")
            delete_form = ProjectIntegrationDeleteForm(prefix=f"delete-{link.id}")
            update_forms[link.id] = update_form
            delete_forms[link.id] = delete_form

    # Create update forms for tenant integrations
    tenant_integration_update_forms: dict[int, TenantIntegrationUpdateForm] = {}
    for integration in integrations:
        update_form = TenantIntegrationUpdateForm(prefix=f"update-tenant-{integration.id}")
        update_form.name.data = integration.name
        update_form.base_url.data = integration.base_url or ""
        tenant_integration_update_forms[integration.id] = update_form

    return render_template(
        "admin/integrations.html",
        integration_form=integration_form,
        integration_delete_form=integration_delete_form,
        project_form=project_form,
        integrations=integrations,
        integration_update_forms=update_forms,
        integration_delete_forms=delete_forms,
        tenant_integration_update_forms=tenant_integration_update_forms,
    )


@admin_bp.route("/integrations/<int:integration_id>", methods=["GET", "POST"])
@admin_required
def integration_detail(integration_id: int):
    """View and manage all projects mapped to a specific integration."""
    integration = TenantIntegration.query.options(
        selectinload(TenantIntegration.tenant),
        selectinload(TenantIntegration.project_integrations).selectinload(
            ProjectIntegration.project
        ),
    ).get_or_404(integration_id)

    # Form for adding new project mappings
    add_project_form = ProjectIntegrationForm(prefix="add")

    # Get all projects in the same tenant
    available_projects = Project.query.filter_by(
        tenant_id=integration.tenant_id
    ).order_by(Project.name).all()

    # Filter out already mapped projects
    mapped_project_ids = {link.project_id for link in integration.project_integrations}
    unmapped_projects = [p for p in available_projects if p.id not in mapped_project_ids]

    # Set up choices for the form (both fields are SelectFields and need choices)
    project_choices = [(p.id, p.name) for p in unmapped_projects]
    add_project_form.project_id.choices = project_choices
    add_project_form.integration_id.choices = [(integration.id, integration.name)]
    add_project_form.integration_id.data = integration.id

    # Handle form submission for adding a new project mapping
    if add_project_form.link.data and add_project_form.validate_on_submit():
        project = Project.query.get(add_project_form.project_id.data)

        if project and project.tenant_id == integration.tenant_id:
            # Check for existing link
            existing_link = ProjectIntegration.query.filter_by(
                integration_id=integration.id,
                project_id=project.id,
            ).first()

            if existing_link:
                flash(f"Project '{project.name}' is already linked to this integration.", "warning")
            else:
                # Prepare config
                config: dict[str, str] = {}
                jira_jql = (add_project_form.jira_jql.data or "").strip()
                if jira_jql and integration.provider.lower() == "jira":
                    config["jql"] = jira_jql

                # Prepare per-project credential overrides
                override_api_token = (add_project_form.override_api_token.data or "").strip() or None
                override_base_url = (add_project_form.override_base_url.data or "").strip() or None
                override_settings: dict[str, str] | None = None
                override_username = (add_project_form.override_username.data or "").strip()
                if override_username:
                    override_settings = {"username": override_username}

                # Create the link
                project_integration = ProjectIntegration(
                    project_id=project.id,
                    integration_id=integration.id,
                    external_identifier=add_project_form.external_identifier.data.strip(),
                    config=config,
                    override_api_token=override_api_token,
                    override_base_url=override_base_url,
                    override_settings=override_settings,
                )
                db.session.add(project_integration)
                db.session.commit()
                flash(f"Project '{project.name}' successfully linked to integration.", "success")
                return redirect(url_for("admin.integration_detail", integration_id=integration.id))
        else:
            flash("Invalid project selection.", "danger")

    # Create update and delete forms for existing mappings
    update_forms: dict[int, ProjectIntegrationUpdateForm] = {}
    delete_forms: dict[int, ProjectIntegrationDeleteForm] = {}

    for link in integration.project_integrations:
        # Update form
        update_form = ProjectIntegrationUpdateForm(prefix=f"update-{link.id}")
        update_form.external_identifier.data = link.external_identifier
        if integration.provider.lower() == "jira":
            update_form.jira_jql.data = (link.config or {}).get("jql", "")
        update_form.override_base_url.data = link.override_base_url or ""
        if link.override_settings:
            update_form.override_username.data = link.override_settings.get("username", "")
        update_forms[link.id] = update_form

        # Delete form
        delete_form = ProjectIntegrationDeleteForm(prefix=f"delete-{link.id}")
        delete_forms[link.id] = delete_form

    # Sort project integrations by project name
    sorted_links = sorted(
        integration.project_integrations,
        key=lambda link: link.project.name if link.project else ""
    )

    return render_template(
        "admin/integration_detail.html",
        integration=integration,
        project_integrations=sorted_links,
        add_project_form=add_project_form,
        update_forms=update_forms,
        delete_forms=delete_forms,
        unmapped_projects=unmapped_projects,
        has_unmapped_projects=len(unmapped_projects) > 0,
    )


@admin_bp.route("/integrations/test", methods=["POST"])
@admin_required
def test_integration() -> Any:
    payload = request.get_json(silent=True) or {}
    provider = (payload.get("provider") or "").strip().lower()
    api_token = (payload.get("api_token") or "").strip()
    base_url = (payload.get("base_url") or "").strip() or None
    jira_email = (payload.get("jira_email") or "").strip()
    username = jira_email if provider == "jira" else None

    if not provider or not api_token:
        return jsonify(
            {"ok": False, "message": "Provider and API token are required."}
        ), 400

    if provider == "jira" and (not base_url or not username):
        return (
            jsonify(
                {
                    "ok": False,
                    "message": "Jira integrations require a base URL and account email.",
                }
            ),
            400,
        )

    try:
        message = test_integration_connection(
            provider, api_token, base_url, username=username
        )
    except IssueSyncError as exc:
        return jsonify({"ok": False, "message": str(exc)}), 400

    return jsonify({"ok": True, "message": message})


@admin_bp.route(
    "/integrations/project/<int:project_integration_id>/update", methods=["POST"]
)
@admin_required
def update_project_integration(project_integration_id: int):
    link = ProjectIntegration.query.options(
        selectinload(ProjectIntegration.integration).selectinload(
            TenantIntegration.tenant
        ),
        selectinload(ProjectIntegration.project),
    ).get_or_404(project_integration_id)

    prefix = f"update-{project_integration_id}"
    form = ProjectIntegrationUpdateForm(prefix=prefix)
    prefixed_field = f"{prefix}-external_identifier"
    if prefixed_field not in request.form and "external_identifier" in request.form:
        form = ProjectIntegrationUpdateForm()
    if not form.validate_on_submit():
        flash(
            "Unable to update project integration. Please fix the form errors.",
            "danger",
        )
        return redirect(url_for("admin.manage_integrations"))

    external_identifier = (form.external_identifier.data or "").strip()
    if not external_identifier:
        flash("External identifier cannot be empty.", "danger")
        return redirect(url_for("admin.manage_integrations"))

    link.external_identifier = external_identifier
    config = dict(link.config or {})
    provider = (link.integration.provider if link.integration else "").lower()
    if provider == "jira":
        jira_jql = (form.jira_jql.data or "").strip()
        if jira_jql:
            config["jql"] = jira_jql
        else:
            config.pop("jql", None)
    else:
        config.pop("jql", None)
    link.config = config

    # Update per-project credential overrides
    override_api_token = (form.override_api_token.data or "").strip()
    if override_api_token:
        link.override_api_token = override_api_token
    # Note: If blank, we keep the existing token (don't clear it)

    override_base_url = (form.override_base_url.data or "").strip() or None
    link.override_base_url = override_base_url

    override_username = (form.override_username.data or "").strip()
    if override_username:
        link.override_settings = {"username": override_username}
    else:
        link.override_settings = None

    db.session.commit()

    flash("Project integration updated.", "success")
    return redirect(url_for("admin.manage_integrations"))


@admin_bp.route(
    "/integrations/project/<int:project_integration_id>/delete", methods=["POST"]
)
@admin_required
def delete_project_integration(project_integration_id: int):
    link = ProjectIntegration.query.get_or_404(project_integration_id)
    form = ProjectIntegrationDeleteForm(prefix=f"delete-{project_integration_id}")
    if not form.validate_on_submit():
        flash("Unable to remove project integration.", "danger")
        return redirect(url_for("admin.manage_integrations"))

    db.session.delete(link)
    db.session.commit()
    flash("Project integration removed.", "success")
    return redirect(url_for("admin.manage_integrations"))


@admin_bp.route("/integrations/<int:integration_id>/update", methods=["POST"])
@admin_required
def update_tenant_integration(integration_id: int):
    integration = TenantIntegration.query.get_or_404(integration_id)

    prefix = f"update-tenant-{integration_id}"
    form = TenantIntegrationUpdateForm(prefix=prefix)

    # Handle both prefixed and non-prefixed form submissions
    prefixed_field = f"{prefix}-name"
    if prefixed_field not in request.form and "name" in request.form:
        form = TenantIntegrationUpdateForm()

    if not form.validate_on_submit():
        flash("Unable to update integration. Please check the form.", "danger")
        return redirect(url_for("admin.manage_integrations"))

    # Check if name is being changed and if it conflicts with another integration
    new_name = form.name.data.strip()
    if new_name != integration.name:
        existing = TenantIntegration.query.filter_by(
            tenant_id=integration.tenant_id,
            name=new_name,
        ).first()
        if existing:
            flash(
                f"Integration name '{new_name}' already exists for this tenant.",
                "danger"
            )
            return redirect(url_for("admin.manage_integrations"))

    # Update the integration metadata
    integration.name = new_name
    integration.base_url = (form.base_url.data or "").strip() or None

    # Update API token if provided
    new_token = (form.api_token.data or "").strip()
    if new_token:
        integration.api_token = new_token

    db.session.commit()
    flash(f"Integration '{integration.name}' updated successfully.", "success")
    return redirect(url_for("admin.manage_integrations"))


@admin_bp.route("/ssh-keys", methods=["GET", "POST"])
@admin_required
def manage_ssh_keys():
    form = SSHKeyForm()
    delete_form = SSHKeyDeleteForm()
    tenant_choices = [(0, "Unassigned")] + [
        (t.id, t.name) for t in Tenant.query.order_by(Tenant.name)
    ]
    form.tenant_id.choices = tenant_choices

    if form.validate_on_submit():
        public_key = (form.public_key.data or "").strip()
        private_key_raw = (form.private_key.data or "").strip()
        try:
            fingerprint = compute_fingerprint(public_key)
        except ValueError as exc:  # noqa: BLE001
            form.public_key.errors.append(str(exc))
        else:
            existing = SSHKey.query.filter_by(fingerprint=fingerprint).first()
            if existing:
                form.public_key.errors.append(
                    "Fingerprint already registered under another key."
                )
            else:
                ssh_key = SSHKey(
                    name=form.name.data,
                    public_key=public_key,
                    fingerprint=fingerprint,
                    user_id=current_user.model.id,
                    tenant_id=form.tenant_id.data or None,
                )

                # Encrypt private key if provided
                if private_key_raw:
                    try:
                        from ..services.ssh_key_service import encrypt_private_key, SSHKeyServiceError
                        encrypted_key = encrypt_private_key(private_key_raw)
                        ssh_key.encrypted_private_key = encrypted_key
                    except SSHKeyServiceError as exc:
                        form.private_key.errors.append(
                            f"Failed to encrypt private key: {exc}"
                        )
                        return render_template(
                            "admin/ssh_keys.html",
                            form=form,
                            delete_form=delete_form,
                            ssh_keys=SSHKey.query.filter_by(user_id=current_user.model.id).order_by(SSHKey.created_at.desc()).all()
                        )

                db.session.add(ssh_key)
                try:
                    db.session.commit()
                    flash("SSH key added and encrypted successfully.", "success")
                    return redirect(url_for("admin.manage_ssh_keys"))
                except Exception as exc:
                    db.session.rollback()
                    current_app.logger.error("Failed to save SSH key: %s", exc)
                    form.private_key.errors.append("Failed to save SSH key to database.")

    keys = (
        SSHKey.query.filter_by(user_id=current_user.model.id)
        .order_by(SSHKey.created_at.desc())
        .all()
    )
    return render_template(
        "admin/ssh_keys.html", form=form, delete_form=delete_form, ssh_keys=keys
    )


@admin_bp.route("/ssh-keys/<int:key_id>", methods=["GET", "POST"])
@admin_required
def edit_ssh_key(key_id: int):
    ssh_key = SSHKey.query.get_or_404(key_id)

    tenant_choices = [(0, "Unassigned")] + [
        (t.id, t.name) for t in Tenant.query.order_by(Tenant.name)
    ]
    form = SSHKeyForm(obj=ssh_key)
    form.tenant_id.choices = tenant_choices
    form.tenant_id.data = ssh_key.tenant_id or 0
    if request.method == "GET":
        form.private_key.data = ""
        form.remove_private_key.data = False

    if form.validate_on_submit():
        public_key = (form.public_key.data or "").strip()
        private_key_raw = (form.private_key.data or "").strip()
        remove_private = bool(form.remove_private_key.data)
        try:
            fingerprint = compute_fingerprint(public_key)
        except ValueError as exc:  # noqa: BLE001
            public_key_errors = cast(list[str], form.public_key.errors)
            public_key_errors.append(str(exc))
        else:
            existing = SSHKey.query.filter(
                SSHKey.fingerprint == fingerprint, SSHKey.id != ssh_key.id
            ).first()
            if existing:
                public_key_errors = cast(list[str], form.public_key.errors)
                public_key_errors.append(
                    "Another key with this fingerprint already exists."
                )
            else:
                ssh_key.name = form.name.data
                ssh_key.public_key = public_key
                ssh_key.fingerprint = fingerprint
                ssh_key.tenant_id = form.tenant_id.data or None
                try:
                    db.session.flush()
                    if private_key_raw:
                        _store_private_key_file(ssh_key, private_key_raw)
                    elif remove_private and ssh_key.private_key_path:
                        _remove_private_key_file(ssh_key)
                    db.session.commit()
                except OSError as exc:
                    db.session.rollback()
                    current_app.logger.error(
                        "Failed to update SSH private key: %s", exc
                    )
                    if private_key_raw:
                        private_key_errors = cast(list[str], form.private_key.errors)
                        private_key_errors.append(
                            "Failed to store private key on disk."
                        )
                    else:
                        flash("Unable to update private key material.", "danger")
                else:
                    flash("SSH key updated.", "success")
                    return redirect(url_for("admin.manage_ssh_keys"))

    private_key_contents = None
    if ssh_key.private_key_path:
        try:
            resolved_path = resolve_private_key_path(ssh_key.private_key_path)
            if resolved_path:
                private_key_contents = resolved_path.read_text().strip()
        except (OSError, UnicodeDecodeError):
            private_key_contents = "(unable to read private key file)"

    return render_template(
        "admin/ssh_key_edit.html",
        form=form,
        ssh_key=ssh_key,
        private_key_contents=private_key_contents,
    )


@admin_bp.route("/ssh-keys/<int:key_id>/delete", methods=["POST"])
@admin_required
def delete_ssh_key(key_id: int):
    form = SSHKeyDeleteForm()
    if not form.validate_on_submit():
        flash("Unable to remove SSH key.", "danger")
        return redirect(url_for("admin.manage_ssh_keys"))
    try:
        submitted_id = int(form.key_id.data)
    except (TypeError, ValueError):
        flash("Invalid SSH key selection.", "warning")
        return redirect(url_for("admin.manage_ssh_keys"))
    if submitted_id != key_id:
        flash("Mismatched SSH key identifier.", "warning")
        return redirect(url_for("admin.manage_ssh_keys"))

    ssh_key = SSHKey.query.get_or_404(key_id)
    if ssh_key.user_id != current_user.model.id:
        flash("You do not own this SSH key.", "danger")
        return redirect(url_for("admin.manage_ssh_keys"))

    _remove_private_key_file(ssh_key)

    db.session.delete(ssh_key)
    db.session.commit()
    flash("SSH key removed.", "success")
    return redirect(url_for("admin.manage_ssh_keys"))


@admin_bp.route("/user-identity-mappings", methods=["GET", "POST"])
@admin_required
def manage_user_identity_mappings():
    """Manage user identity mappings for external issue providers."""
    from ..services.user_identity_service import (
        UserIdentityError,
        update_identity_map,
    )

    form = UserIdentityMapForm()
    users = User.query.order_by(User.email).all()
    form.user_id.choices = [(user.id, f"{user.name} ({user.email})") for user in users]

    if form.validate_on_submit():
        try:
            update_identity_map(
                user_id=form.user_id.data,
                github_username=form.github_username.data or None,
                gitlab_username=form.gitlab_username.data or None,
                jira_account_id=form.jira_account_id.data or None,
            )
            db.session.commit()
            flash("User identity mapping saved successfully.", "success")
            return redirect(url_for("admin.manage_user_identity_mappings"))
        except UserIdentityError as exc:
            flash(str(exc), "danger")
        except Exception as exc:  # noqa: BLE001
            current_app.logger.exception("Failed to save user identity mapping.")
            flash(f"Error saving identity mapping: {exc}", "danger")
            db.session.rollback()

    # Load existing mappings
    identity_maps = UserIdentityMap.query.options(
        selectinload(UserIdentityMap.user)
    ).all()

    # Create delete forms for each mapping
    delete_forms = {
        mapping.user_id: UserIdentityMapDeleteForm(user_id=str(mapping.user_id))
        for mapping in identity_maps
    }

    return render_template(
        "admin/user_identity_mappings.html",
        form=form,
        identity_maps=identity_maps,
        delete_forms=delete_forms,
    )


@admin_bp.route("/user-identity-mappings/<int:user_id>/delete", methods=["POST"])
@admin_required
def delete_user_identity_mapping(user_id: int):
    """Delete a user identity mapping."""
    from ..services.user_identity_service import delete_identity_map

    form = UserIdentityMapDeleteForm()
    if not form.validate_on_submit():
        flash("Invalid delete request.", "danger")
        return redirect(url_for("admin.manage_user_identity_mappings"))

    try:
        submitted_id = int(form.user_id.data)
    except (TypeError, ValueError):
        flash("Invalid user selection.", "warning")
        return redirect(url_for("admin.manage_user_identity_mappings"))

    if submitted_id != user_id:
        flash("Mismatched user identifier.", "warning")
        return redirect(url_for("admin.manage_user_identity_mappings"))

    try:
        if delete_identity_map(user_id):
            db.session.commit()
            flash("User identity mapping deleted.", "success")
        else:
            flash("User identity mapping not found.", "warning")
    except Exception as exc:  # noqa: BLE001
        current_app.logger.exception("Failed to delete user identity mapping.")
        flash(f"Error deleting identity mapping: {exc}", "danger")
        db.session.rollback()

    return redirect(url_for("admin.manage_user_identity_mappings"))


@admin_bp.route("/settings/global-agent-context", methods=["POST"])
@admin_required
def save_global_agent_context():
    """Save or update the global agent context."""
    from ..forms.admin import GlobalAgentContextForm
    from ..models import GlobalAgentContext

    form = GlobalAgentContextForm()
    if not form.validate_on_submit():
        flash("Invalid global agent context form submission.", "danger")
        return redirect(url_for("admin.manage_settings"))

    content = (form.content.data or "").strip()
    if not content:
        flash("Global agent context cannot be empty.", "danger")
        return redirect(url_for("admin.manage_settings"))

    try:
        # Check if global context already exists
        global_context = GlobalAgentContext.query.order_by(
            GlobalAgentContext.updated_at.desc()
        ).first()

        if global_context:
            # Update existing
            global_context.content = content
            global_context.updated_by_user_id = current_user.id
            global_context.updated_at = datetime.utcnow()
        else:
            # Create new
            global_context = GlobalAgentContext(
                content=content, updated_by_user_id=current_user.id
            )
            db.session.add(global_context)

        db.session.commit()
        flash("Global agent context saved successfully.", "success")

    except Exception as exc:  # noqa: BLE001
        current_app.logger.exception("Failed to save global agent context.")
        flash(f"Error saving global agent context: {exc}", "danger")
        db.session.rollback()

    return redirect(url_for("admin.manage_settings"))


@admin_bp.route("/settings/global-agent-context/clear", methods=["POST"])
@admin_required
def clear_global_agent_context():
    """Clear the global agent context."""
    from ..forms.admin import GlobalAgentContextClearForm
    from ..models import GlobalAgentContext

    form = GlobalAgentContextClearForm()
    if not form.validate_on_submit():
        flash("Invalid clear request.", "danger")
        return redirect(url_for("admin.manage_settings"))

    try:
        global_context = GlobalAgentContext.query.order_by(
            GlobalAgentContext.updated_at.desc()
        ).first()

        if global_context:
            db.session.delete(global_context)
            db.session.commit()
            flash(
                "Global agent context cleared. System will now use AGENTS.md from repository.",
                "success",
            )
        else:
            flash("No global agent context to clear.", "info")

    except Exception as exc:  # noqa: BLE001
        current_app.logger.exception("Failed to clear global agent context.")
        flash(f"Error clearing global agent context: {exc}", "danger")
        db.session.rollback()

    return redirect(url_for("admin.manage_settings"))


@admin_bp.route("/settings/backups/create", methods=["POST"])
@admin_required
def create_backup_web():
    """Create a new database backup via the web interface."""
    form = BackupCreateForm()
    if not form.validate_on_submit():
        flash("Invalid backup creation request.", "danger")
        return redirect(url_for("admin.manage_settings"))

    try:
        backup = create_backup(
            description=form.description.data,
            user_id=current_user.id,
        )
        flash(
            f"Backup created successfully: {backup.filename} ({backup.size_bytes} bytes)",
            "success",
        )
    except BackupError as exc:
        current_app.logger.exception("Failed to create backup.")
        flash(f"Error creating backup: {exc}", "danger")

    return redirect(url_for("admin.manage_settings"))


@admin_bp.route("/settings/backups/<int:backup_id>/restore", methods=["POST"])
@admin_required
def restore_backup_web(backup_id: int):
    """Restore database from a backup via the web interface."""
    form = BackupRestoreForm()
    if not form.validate_on_submit():
        flash("Invalid backup restore request.", "danger")
        return redirect(url_for("admin.manage_settings"))

    try:
        backup = get_backup(backup_id)
        restore_backup(backup_id)
        flash(
            f"Database restored successfully from {backup.filename}. Please restart the application.",
            "success",
        )
    except BackupError as exc:
        current_app.logger.exception("Failed to restore backup.")
        flash(f"Error restoring backup: {exc}", "danger")

    return redirect(url_for("admin.manage_settings"))


@admin_bp.route("/settings/backups/<int:backup_id>/delete", methods=["POST"])
@admin_required
def delete_backup_web(backup_id: int):
    """Delete a backup via the web interface."""
    form = BackupDeleteForm()
    if not form.validate_on_submit():
        flash("Invalid backup deletion request.", "danger")
        return redirect(url_for("admin.manage_settings"))

    try:
        backup = get_backup(backup_id)
        # Delete the backup file and database record
        import os
        if os.path.exists(backup.filepath):
            os.remove(backup.filepath)
        db.session.delete(backup)
        db.session.commit()
        flash(f"Backup {backup.filename} deleted successfully.", "success")
    except BackupError as exc:
        current_app.logger.exception("Failed to delete backup.")
        flash(f"Error deleting backup: {exc}", "danger")
        db.session.rollback()
    except Exception as exc:  # noqa: BLE001
        current_app.logger.exception("Failed to delete backup.")
        flash(f"Error deleting backup: {exc}", "danger")
        db.session.rollback()

    return redirect(url_for("admin.manage_settings"))


@admin_bp.route("/settings/backups/<int:backup_id>/download")
@admin_required
def download_backup_web(backup_id: int):
    """Download a backup file via the web interface."""
    try:
        backup = get_backup(backup_id)
        backup_path = Path(backup.filepath)

        return send_file(
            backup_path,
            as_attachment=True,
            download_name=backup.filename,
            mimetype="application/gzip",
        )
    except BackupError as exc:
        current_app.logger.exception("Failed to download backup.")
        flash(f"Error downloading backup: {exc}", "danger")
        return redirect(url_for("admin.manage_settings"))


@admin_bp.route("/activity", methods=["GET"])
@admin_required
def view_activity():
    """View system activity log with filtering and pagination."""
    from ..models import Activity
    from ..services.activity_service import get_recent_activities

    # Get filter parameters
    limit_str = request.args.get("limit", "100")
    try:
        limit = min(int(limit_str), 1000)  # Max 1000 records
    except ValueError:
        limit = 100

    user_id_str = request.args.get("user_id")
    user_id = None
    if user_id_str:
        try:
            user_id = int(user_id_str)
        except ValueError:
            pass

    action_type = request.args.get("action_type") or None
    resource_type = request.args.get("resource_type") or None
    status = request.args.get("status") or None
    source = request.args.get("source") or None

    # Fetch activities
    activities = get_recent_activities(
        limit=limit,
        user_id=user_id,
        action_type=action_type,
        resource_type=resource_type,
        status=status,
        source=source,
    )

    # Get unique filter values for dropdowns
    all_action_types = (
        db.session.query(Activity.action_type)
        .distinct()
        .order_by(Activity.action_type)
        .all()
    )
    action_types = [a[0] for a in all_action_types if a[0]]

    all_resource_types = (
        db.session.query(Activity.resource_type)
        .distinct()
        .order_by(Activity.resource_type)
        .all()
    )
    resource_types = [r[0] for r in all_resource_types if r[0]]

    all_users = User.query.order_by(User.email).all()

    return render_template(
        "admin/activity.html",
        activities=activities,
        action_types=action_types,
        resource_types=resource_types,
        users=all_users,
        current_filters={
            "limit": limit,
            "user_id": user_id,
            "action_type": action_type,
            "resource_type": resource_type,
            "status": status,
            "source": source,
        },
    )


@admin_bp.route("/activity/export", methods=["GET"])
@admin_required
def export_activity():
    """Export activity log to CSV or JSON."""
    from ..models import Activity
    from ..services.activity_service import get_recent_activities
    import csv
    import io

    # Get same filter parameters as view
    limit_str = request.args.get("limit", "1000")
    try:
        limit = min(int(limit_str), 10000)  # Max 10000 for export
    except ValueError:
        limit = 1000

    user_id_str = request.args.get("user_id")
    user_id = None
    if user_id_str:
        try:
            user_id = int(user_id_str)
        except ValueError:
            pass

    action_type = request.args.get("action_type") or None
    resource_type = request.args.get("resource_type") or None
    status = request.args.get("status") or None
    source = request.args.get("source") or None
    export_format = request.args.get("format", "csv")

    # Fetch activities
    activities = get_recent_activities(
        limit=limit,
        user_id=user_id,
        action_type=action_type,
        resource_type=resource_type,
        status=status,
        source=source,
    )

    if export_format == "json":
        # Export as JSON
        import json
        from flask import Response

        activity_data = []
        for activity in activities:
            activity_dict = {
                "id": activity.id,
                "timestamp": activity.created_at.isoformat() if activity.created_at else None,
                "user_email": activity.user.email if activity.user else None,
                "action_type": activity.action_type,
                "resource_type": activity.resource_type,
                "resource_id": activity.resource_id,
                "resource_name": activity.resource_name,
                "status": activity.status,
                "description": activity.description,
                "extra_data": activity.extra_data,
                "error_message": activity.error_message,
                "ip_address": activity.ip_address,
                "source": activity.source,
            }
            activity_data.append(activity_dict)

        return Response(
            json.dumps(activity_data, indent=2),
            mimetype="application/json",
            headers={"Content-Disposition": "attachment;filename=activity_log.json"},
        )
    else:
        # Export as CSV
        output = io.StringIO()
        writer = csv.writer(output)

        # Write header
        writer.writerow([
            "ID",
            "Timestamp",
            "User",
            "Action Type",
            "Resource Type",
            "Resource ID",
            "Resource Name",
            "Status",
            "Description",
            "IP Address",
            "Source",
            "Error Message",
        ])

        # Write data
        for activity in activities:
            writer.writerow([
                activity.id,
                activity.created_at.isoformat() if activity.created_at else "",
                activity.user.email if activity.user else "",
                activity.action_type or "",
                activity.resource_type or "",
                activity.resource_id or "",
                activity.resource_name or "",
                activity.status or "",
                activity.description or "",
                activity.ip_address or "",
                activity.source or "",
                activity.error_message or "",
            ])

        response = cast(
            Any,
            current_app.response_class(
                output.getvalue(),
                mimetype="text/csv",
                headers={"Content-Disposition": "attachment;filename=activity_log.csv"},
            ),
        )
        return response


@admin_bp.route("/activity/cleanup", methods=["POST"])
@admin_required
def cleanup_activities():
    """Clean up old activity log entries."""
    from ..services.activity_cleanup import (
        ActivityCleanupError,
        cleanup_old_activities,
        get_cleanup_stats,
    )

    # Get parameters from form
    days_to_keep = request.form.get("days_to_keep", "90")
    max_records = request.form.get("max_records", "")
    dry_run = bool(request.form.get("dry_run"))

    try:
        days = int(days_to_keep)
        max_recs = int(max_records) if max_records else None

        # Get stats before cleanup
        stats_before = get_cleanup_stats()

        # Perform cleanup
        result = cleanup_old_activities(
            days_to_keep=days, max_records_to_keep=max_recs, dry_run=dry_run
        )

        if dry_run:
            flash(
                f"[DRY RUN] Would delete {result['deleted']} activities. "
                f"Total: {result['total_before']} → {result['total_after']}",
                "info",
            )
        else:
            flash(
                f"Successfully deleted {result['deleted']} old activities. "
                f"Total: {result['total_before']} → {result['total_after']}",
                "success",
            )

    except ValueError:
        flash("Invalid cleanup parameters.", "danger")
    except ActivityCleanupError as exc:
        flash(f"Cleanup failed: {exc}", "danger")
    except Exception as exc:  # noqa: BLE001
        current_app.logger.exception("Unexpected error during activity cleanup")
        flash(f"Unexpected error during cleanup: {exc}", "danger")

    return redirect(url_for("admin.view_activity"))


@admin_bp.route("/activity/stats", methods=["GET"])
@admin_required
def activity_stats():
    """Get activity log statistics (JSON endpoint)."""
    from ..services.activity_cleanup import get_cleanup_stats

    try:
        stats = get_cleanup_stats()
        # Convert datetime objects to strings for JSON serialization
        if stats["oldest_activity"]:
            stats["oldest_activity"] = stats["oldest_activity"].isoformat()
        if stats["newest_activity"]:
            stats["newest_activity"] = stats["newest_activity"].isoformat()

        return jsonify({"ok": True, "stats": stats})
    except Exception as exc:  # noqa: BLE001
        current_app.logger.exception("Failed to get activity stats")
        return jsonify({"ok": False, "error": str(exc)}), 500


@admin_bp.route("/activity/list", methods=["GET"])
@admin_required
def activity_list_api():
    """List activities via API (for CLI)."""
    from ..models import Activity
    from ..services.activity_service import get_recent_activities

    # Get filter parameters (same as view_activity)
    limit_str = request.args.get("limit", "50")
    try:
        limit = min(int(limit_str), 1000)
    except ValueError:
        limit = 50

    user_id_str = request.args.get("user_id")
    user_id = None
    if user_id_str:
        try:
            user_id = int(user_id_str)
        except ValueError:
            pass

    action_type = request.args.get("action_type") or None
    resource_type = request.args.get("resource_type") or None
    status = request.args.get("status") or None
    source = request.args.get("source") or None

    # Fetch activities
    activities = get_recent_activities(
        limit=limit,
        user_id=user_id,
        action_type=action_type,
        resource_type=resource_type,
        status=status,
        source=source,
    )

    # Convert to JSON
    activity_list = []
    for activity in activities:
        activity_dict = {
            "id": activity.id,
            "timestamp": activity.created_at.isoformat() if activity.created_at else None,
            "user_id": activity.user_id,
            "user_email": activity.user.email if activity.user else None,
            "action_type": activity.action_type,
            "resource_type": activity.resource_type,
            "resource_id": activity.resource_id,
            "resource_name": activity.resource_name,
            "status": activity.status,
            "description": activity.description,
            "extra_data": activity.extra_data,
            "error_message": activity.error_message,
            "ip_address": activity.ip_address,
            "source": activity.source,
        }
        activity_list.append(activity_dict)

    return jsonify({"ok": True, "count": len(activity_list), "activities": activity_list})


@admin_bp.route("/statistics", methods=["GET"])
@login_required
def view_statistics():
    """View issue resolution statistics and workflow metrics."""
    from ..services.statistics_service import (
        get_contributor_statistics,
        get_project_list,
        get_resolution_statistics,
        get_workflow_statistics,
    )

    # Get filter parameters
    project_id_str = request.args.get("project_id")
    days_str = request.args.get("days", "30")

    project_id = None
    if project_id_str:
        try:
            project_id = int(project_id_str)
        except ValueError:
            pass

    try:
        days = int(days_str)
        days = max(1, min(days, 365))  # Limit to 1-365 days
    except ValueError:
        days = 30

    # Get tenant_id for filtering
    tenant_id = None
    if not current_user.is_admin:
        # Non-admin users see only their tenant's data
        user_projects = Project.query.filter_by(owner_id=current_user.id).first()
        if user_projects:
            tenant_id = user_projects.tenant_id

    # Fetch statistics
    try:
        resolution_stats = get_resolution_statistics(
            tenant_id=tenant_id, project_id=project_id, days=days
        )
        workflow_stats = get_workflow_statistics(
            tenant_id=tenant_id, project_id=project_id
        )
        contributor_stats = get_contributor_statistics(
            tenant_id=tenant_id, project_id=project_id, days=days
        )
        project_list = get_project_list(tenant_id=tenant_id)
    except Exception:  # noqa: BLE001
        current_app.logger.exception("Failed to fetch statistics")
        flash("Error loading statistics.", "danger")
        resolution_stats = {
            "total_resolved": 0,
            "avg_resolution_time_hours": 0,
            "project_breakdown": {},
            "period_days": days,
        }
        workflow_stats = {
            "total_issues": 0,
            "open_count": 0,
            "closed_count": 0,
            "other_count": 0,
            "status_distribution": {},
        }
        contributor_stats = []
        project_list = []

    return render_template(
        "admin/statistics.html",
        resolution_stats=resolution_stats,
        workflow_stats=workflow_stats,
        contributor_stats=contributor_stats,
        project_list=project_list,
        selected_project_id=project_id,
        selected_days=days,
    )<|MERGE_RESOLUTION|>--- conflicted
+++ resolved
@@ -2373,16 +2373,10 @@
                 db.session.add(pinned)
                 db.session.commit()
 
-<<<<<<< HEAD
             # Write tracked AGENTS.override.md with structured issue context
             from ..services.agent_context import write_tracked_issue_context
 
-            write_tracked_issue_context(
-=======
-            # Write custom AGENTS.override.md with instructions for AI to format the issue
-            from ..services.agent_context import write_ai_assisted_issue_context
-            context_path, sources = write_ai_assisted_issue_context(
->>>>>>> f969cb29
+            context_path, sources = write_tracked_issue_context(
                 project=project,
                 primary_issue=issue,
                 all_issues=[issue],
